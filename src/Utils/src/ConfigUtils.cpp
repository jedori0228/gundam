//
// Created by Adrien Blanchet on 28/02/2023.
//

#include "ConfigUtils.h"
#include "GundamUtils.h"

#include "GenericToolbox.Json.h"
#include "GenericToolbox.Root.h"
#include "GenericToolbox.Yaml.h"
#include "Logger.h"

#include "nlohmann/json.hpp"

#include <string>
#include <utility>
#include <vector>
#include <utility>
#include <sstream>
#include <iostream>


#ifndef DISABLE_USER_HEADER
LoggerInit([]{ Logger::setUserHeaderStr("[ConfigUtils]"); });
#endif

namespace ConfigUtils {

  JsonType readConfigFile(const std::string& configFilePath_){
    if( not GenericToolbox::isFile(configFilePath_) ){
      LogError << "\"" << configFilePath_ << "\" could not be found." << std::endl;
      throw std::runtime_error("file not found.");
    }

    JsonType output;

    try{
      if( GenericToolbox::hasExtension(configFilePath_, {{"yaml"}, {"yml"}}) ){
        output = ConfigUtils::convertYamlToJson( configFilePath_ );
      }
      else{
        output = GenericToolbox::Json::readConfigFile(configFilePath_);
      }
    }
    catch(...){ LogThrow("Error while reading config file: " << configFilePath_); }

    // resolve sub-references to other config files
    ConfigUtils::unfoldConfig( output );

    return output;
  }

  JsonType convertYamlToJson(const std::string& configFilePath_){
    return ConfigUtils::convertYamlToJson(GenericToolbox::Yaml::readConfigFile(configFilePath_));
  }
  JsonType convertYamlToJson(const YAML::Node& yaml){
    JsonType output = JsonType::parse(GenericToolbox::Yaml::toJsonString(yaml));

    auto is_number = [](const std::string& s){
      return !s.empty() && std::find_if(s.begin(),
                                        s.end(), [](unsigned char c) { return !std::isdigit(c); }) == s.end();
    };
    auto is_numeric = [](std::string const & str){
      auto result = double();
      auto i = std::istringstream(str);
      i >> result;
      return !i.fail() && i.eof();
    };

    std::function<void(JsonType&)> recursiveFix;
    recursiveFix = [&recursiveFix, is_number, is_numeric](JsonType& jsonEntry_){

      if( jsonEntry_.is_null() ){
        return;
      }
      else if(jsonEntry_.is_array() or jsonEntry_.is_structured()){
        for( auto &jsonSubEntry : jsonEntry_ ){
          recursiveFix(jsonSubEntry);
        }
      }
      else if(jsonEntry_.is_string()){

        auto value = jsonEntry_.get<std::string>();
        if( value == "true" ){
          jsonEntry_ = true;
        }
        else if( value == "false" ) {
          jsonEntry_ = false;
        }
        else if( is_number(value) ){
          jsonEntry_ = std::stoi(value);
        }
        else if( is_numeric(value) ){
          jsonEntry_ = std::stod(value);
        }

      }
    };

    recursiveFix(output);
    return output;
  }

  JsonType getForwardedConfig(const JsonType& config_){
    JsonType out = config_;
    while( out.is_string() ){
      out = ConfigUtils::readConfigFile(out.get<std::string>());
    }
    return out;
  }
  JsonType getForwardedConfig(const JsonType& config_, const std::string& keyName_){
    return ConfigUtils::getForwardedConfig(GenericToolbox::Json::fetchValue<JsonType>(config_, keyName_));
  }
  void forwardConfig(JsonType& config_){
    while( config_.is_string() and
         ( GenericToolbox::endsWith(config_.get<std::string>(), ".yaml", true)
        or GenericToolbox::endsWith(config_.get<std::string>(), ".json", true) )
        ){
      auto name = config_.get<std::string>();
      std::string expand = GenericToolbox::expandEnvironmentVariables(name);
      config_ = ConfigUtils::readConfigFile(expand);
    }
  }
  void unfoldConfig(JsonType& config_){

    std::function<void(JsonType&)> unfoldRecursive = [&](JsonType& outEntry_){
      for( auto& entry : config_ ){
        if( entry.is_string() and (
               GenericToolbox::endsWith(entry.get<std::string>(), ".yaml", true)
            or GenericToolbox::endsWith(entry.get<std::string>(), ".json", true)
        ) ){
          ConfigUtils::forwardConfig( entry );
          ConfigUtils::unfoldConfig( config_ ); // remake the loop on the unfolder config
          break; // don't touch anymore
        }

        if( entry.is_structured() ){ ConfigUtils::unfoldConfig( entry ); }
      }
    };
    unfoldRecursive(config_);

  }

  void applyOverrides(JsonType& outConfig_, const JsonType& overrideConfig_){

    // dev options
    bool debug{false};
    bool allowAddMissingKey{true};

    // specific keys like "name" might help reference the lists
    std::vector<std::string> listOfIdentifiers{{"name"}, {"__INDEX__"}};

    std::vector<std::string> jsonPath{};
    std::function<void(JsonType&, const JsonType&)> overrideRecursive =
        [&](JsonType& outEntry_, const JsonType& overrideEntry_){
      LogDebug(debug) << GET_VAR_NAME_VALUE(GenericToolbox::joinPath( jsonPath )) << std::endl;

      if( overrideEntry_.is_array() ){
        // entry is list
        LogThrowIf( not outEntry_.is_array(), GenericToolbox::joinPath( jsonPath ) << " is not an array: " << std::endl << outEntry_ << std::endl << std::endl << overrideEntry_ );

        // is it empty? -> erase
        if( overrideEntry_.empty() ){
          LogWarning << "Overriding list: " << GenericToolbox::joinPath(jsonPath) << std::endl;
          outEntry_ = overrideEntry_;
          return;
        }

        // is it an array of primitive type? like std::vector<std::string>?
        bool isStructured{false};
        for( auto& outListEntry : outEntry_.items() ){ if( outListEntry.value().is_structured() ){ isStructured = true; break; } }
        if( not isStructured ){
          LogWarning << "Overriding list: " << GenericToolbox::joinPath(jsonPath) << std::endl;
          outEntry_ = overrideEntry_;
          return;
        }

        // loop over to find the right entry
        for( auto& overrideListEntry: overrideEntry_.items() ){

          // fetch identifier if available using override
          std::string identifier{};
          for( auto& identifierCandidate : listOfIdentifiers ){
            if( GenericToolbox::Json::doKeyExist( overrideListEntry.value(), identifierCandidate ) ){
              identifier = identifierCandidate;
            }
          }

          if( not identifier.empty() ){
            // will i
            LogDebug(debug) << "Will identify override list item with key \"" << identifier << "\" = " << overrideListEntry.value()[identifier] << std::endl;

            JsonType* outListEntryMatch{nullptr};

            if( identifier == "__INDEX__" ){
              if     ( overrideListEntry.value()[identifier].is_string() and overrideListEntry.value()[identifier].get<std::string>() == "*" ){
                // applying on every entry
                for( auto& outSubEntry : outEntry_ ){
                  jsonPath.emplace_back(GenericToolbox::joinAsString("",overrideListEntry.key(),"(",identifier,":",overrideListEntry.value()[identifier],")"));
                  overrideRecursive(outSubEntry, overrideListEntry.value());
                  jsonPath.pop_back();
                }
              }
              else if( overrideListEntry.value()[identifier].get<int>() == -1 ){
                // add entry
                if( allowAddMissingKey ){
                  LogAlert << "Adding: " << GenericToolbox::joinPath(jsonPath, outEntry_.size());
                  if( overrideListEntry.value().is_primitive() ){ LogAlert << " -> " << overrideListEntry.value(); }
                  LogAlert << std::endl;
                  outEntry_.emplace_back(overrideListEntry.value());
                }
              }
              else if( overrideListEntry.value()[identifier].get<size_t>() < outEntry_.size() ){
                jsonPath.emplace_back( overrideListEntry.key() );
                overrideRecursive( outEntry_[overrideListEntry.value()[identifier].get<size_t>()], overrideListEntry.value() );
                jsonPath.pop_back();
              }
              else{
                LogThrow("Invalid __INDEX__: " << overrideListEntry.value()[identifier].get<int>());
              }
            }
            else{
              for( auto& outListEntry : outEntry_ ){
                if( GenericToolbox::Json::doKeyExist( outListEntry, identifier )
                and outListEntry[identifier] == overrideListEntry.value()[identifier] ){
                  outListEntryMatch = &outListEntry;
                  break;
                }
              }

              if( outListEntryMatch == nullptr ){
                if( allowAddMissingKey ) {
                  LogAlert << "Adding: " << GenericToolbox::joinPath(jsonPath, outEntry_.size()) << "(" << identifier
                           << ":" << overrideListEntry.value()[identifier] << ")" << std::endl;
                  outEntry_.emplace_back(overrideListEntry.value());
                  continue;
                }
              }
              jsonPath.emplace_back(GenericToolbox::joinAsString("",overrideListEntry.key(),"(",identifier,":",overrideListEntry.value()[identifier],")"));
              overrideRecursive(*outListEntryMatch, overrideListEntry.value());
              jsonPath.pop_back();
            }
          }
          else{
            LogAlert << "No identifier found for list def in " << GenericToolbox::joinPath(jsonPath) << std::endl;
            continue;
          }
        }
      }
      else{
        LogDebug(debug) << "Not array: " << overrideEntry_.empty() << std::endl;

        if( overrideEntry_.empty() ){
          LogWarning << "Removing entry: " << GenericToolbox::joinPath(jsonPath) << std::endl;
          outEntry_ = overrideEntry_;
          return;
        }

        // entry is dictionary
        for( auto& overrideEntry : overrideEntry_.items() ){
          LogDebug(debug) << GET_VAR_NAME_VALUE(overrideEntry.key()) << std::endl;

          // addition mode:
          if( not GenericToolbox::Json::doKeyExist(outEntry_, overrideEntry.key()) ){
            if( overrideEntry.key() != "__INDEX__" ){
              if( allowAddMissingKey ){
                LogAlert << "Adding: " << GenericToolbox::joinPath(jsonPath, overrideEntry.key());
                if( overrideEntry.value().is_primitive() ){ LogAlert << " -> " << overrideEntry.value(); }
                LogAlert << std::endl;
                outEntry_[overrideEntry.key()] = overrideEntry.value();
              }
              else{
                LogThrow("Could not edit missing key \"" << GenericToolbox::joinPath(jsonPath, overrideEntry.key()) << "\" ("
                << GET_VAR_NAME_VALUE(allowAddMissingKey) << ")"
                );
              }
            }
            else{
              LogDebug(debug) << "skipping __INDEX__ entry" << std::endl;
            }
            continue;
          }

          // override
          auto& outSubEntry = outEntry_[overrideEntry.key()];

          if( overrideEntry.value().is_structured() ){
            LogDebug(debug) << "Is structured... going recursive..." << std::endl;
            // recursive candidate
            jsonPath.emplace_back(overrideEntry.key());
            overrideRecursive(outSubEntry, overrideEntry.value());
            jsonPath.pop_back();
          }
          else{
            // override
            LogWarning << "Overriding: " << GenericToolbox::joinPath(jsonPath, overrideEntry.key()) << ": "
                       << outSubEntry << " -> " << overrideEntry.value() << std::endl;
            outSubEntry = overrideEntry.value();
          }
        }
      }

    };

    // recursive
    if( overrideConfig_.is_array() ){
      // old nlohmann json version -> can be defined as array
      overrideRecursive(outConfig_, overrideConfig_[0]);
    }
    else{
      overrideRecursive(outConfig_, overrideConfig_);
    }

  }
  void clearEntry(JsonType& jsonConfig_, const std::string& path_){

    auto pathEntries{ GenericToolbox::splitString(path_, "/") };
    auto* configEntry{&jsonConfig_};

    for( auto& pathEntry : pathEntries ){
      if( GenericToolbox::Json::doKeyExist( *configEntry, pathEntry ) ){
        // next
        configEntry = &( configEntry->find(pathEntry).value() );
      }
      else{
        // no need to override. The key does not exist in the config
        return;
      }
    }

    // clearing up
    configEntry->clear();
  }

  // class impl
  ConfigHandler::ConfigHandler(const std::string& filePath_){
    if( GenericToolbox::hasExtension( filePath_, "root" ) ){
      LogInfo << "Extracting config file for fitter file: " << filePath_ << std::endl;
      LogThrowIf( not GenericToolbox::doesTFileIsValid(filePath_), "Invalid root file: " << filePath_ );
      auto fitFile = std::shared_ptr<TFile>( GenericToolbox::openExistingTFile( filePath_ ) );

<<<<<<< HEAD
      bool isSuccess = GundamUtils::ObjectReader::readObject<TNamed>(
          fitFile.get(),
          {{"gundam/config/unfoldedJson_TNamed"},
           {"gundam/config_TNamed"},
           {"gundamFitter/unfoldedConfig_TNamed"}},
          [&](TNamed* config_){
            config = GenericToolbox::Json::readConfigJsonStr( config_->GetTitle() );
          });

      LogThrowIf(not isSuccess, "no config in ROOT file " << filePath_);
=======
      auto* conf = fitFile->Get<TNamed>("gundam/config_TNamed");
      // legacy
      if( conf == nullptr ){ conf = fitFile->Get<TNamed>("gundamFitter/unfoldedConfig_TNamed"); }
      LogThrowIf(conf==nullptr, "no config in ROOT file " << filePath_);
      config = GenericToolbox::Json::readConfigJsonStr( conf->GetTitle() );
>>>>>>> da5e5f73
      fitFile->Close();
    }
    else{
      LogInfo << "Reading config file: " << filePath_ << std::endl;
      config = ConfigUtils::readConfigFile( filePath_ ); // works with yaml
    }
  }
  ConfigHandler::ConfigHandler(JsonType config_) : config(std::move(config_)) {}

  std::string ConfigHandler::toString() const{
    return GenericToolbox::Json::toReadableString( config );
  }
  const JsonType &ConfigHandler::getConfig() const {
    return config;
  }

  JsonType &ConfigHandler::getConfig(){
    return config;
  }


  void ConfigHandler::override( const JsonType& overrideConfig_ ){
    ConfigUtils::applyOverrides(config, overrideConfig_);
  }
  void ConfigHandler::override( const std::string& filePath_ ){
    LogInfo << "Overriding config with \"" << filePath_ << "\"" << std::endl;
    LogThrowIf(not GenericToolbox::isFile(filePath_), "Could not find " << filePath_);

    LogScopeIndent;
    ConfigHandler::override(ConfigUtils::readConfigFile(filePath_));
  }
  void ConfigHandler::override( const std::vector<std::string>& filesList_ ){
    for( auto& file : filesList_ ){ this->override( file ); }
  }
  void ConfigHandler::flatOverride( const std::string& flattenEntry_ ){
    // Override the configuration values.  If the old value was a string then
    // replace with the new string. Otherwise, the input value is parsed.  The
    // configuration value are references like path names
    // (e.g. /fitterEngineConfig/mcmcConfig/steps to change the MCMC interface
    // "steps" value.)  This is intended to make minor changes to the behavior,
    // so for sanity's sake, the key must already exist in the configuration
    // files (if the key does not exist an exception will be thrown).  The
    // command line syntax to change the number of mcmc steps to 1000 per cycle
    // would be
    //
    // gundamFitter.exe -O /fitterEngineConfig/mcmcConfig/steps=1000 ...
    //

    std::vector<std::string> split = GenericToolbox::splitString( flattenEntry_,"=" );
    LogWarning << "Override " << split[0] << " with " << split[1]
               << std::endl;
    JsonType flat = config.flatten();
    LogWarning << "    Original value: " << flat.at(split[0])
               << std::endl;
    if (flat.at(split[0]).is_string()) flat.at(split[0]) = split[1];
    else flat.at(split[0]) = JsonType::parse(split[1]);
    LogWarning << "         New value: " << flat.at(split[0])
               << std::endl;
    config = flat.unflatten();
  }
  void ConfigHandler::flatOverride( const std::vector<std::string>& flattenEntryList_ ){
    for( auto& flattenEntry : flattenEntryList_ ){ this->flatOverride( flattenEntry ); }
  }


  void ConfigHandler::exportToJsonFile(const std::string &filePath_) const {
    auto outPath{filePath_};

    if( not GenericToolbox::endsWith(outPath, ".json") ){
      // add extension if missing
      outPath += ".json";
    }

    LogInfo << "Writing as: " << outPath << std::endl;
    GenericToolbox::dumpStringInFile(outPath, this->toString());
    LogInfo << "Unfolded config written as: " << outPath << std::endl;
  }



}<|MERGE_RESOLUTION|>--- conflicted
+++ resolved
@@ -339,29 +339,18 @@
       LogThrowIf( not GenericToolbox::doesTFileIsValid(filePath_), "Invalid root file: " << filePath_ );
       auto fitFile = std::shared_ptr<TFile>( GenericToolbox::openExistingTFile( filePath_ ) );
 
-<<<<<<< HEAD
-      bool isSuccess = GundamUtils::ObjectReader::readObject<TNamed>(
-          fitFile.get(),
-          {{"gundam/config/unfoldedJson_TNamed"},
-           {"gundam/config_TNamed"},
-           {"gundamFitter/unfoldedConfig_TNamed"}},
-          [&](TNamed* config_){
-            config = GenericToolbox::Json::readConfigJsonStr( config_->GetTitle() );
-          });
-
-      LogThrowIf(not isSuccess, "no config in ROOT file " << filePath_);
-=======
       auto* conf = fitFile->Get<TNamed>("gundam/config_TNamed");
-      // legacy
-      if( conf == nullptr ){ conf = fitFile->Get<TNamed>("gundamFitter/unfoldedConfig_TNamed"); }
+      if( conf == nullptr ){
+        // legacy
+        conf = fitFile->Get<TNamed>("gundamFitter/unfoldedConfig_TNamed");
+      }
       LogThrowIf(conf==nullptr, "no config in ROOT file " << filePath_);
       config = GenericToolbox::Json::readConfigJsonStr( conf->GetTitle() );
->>>>>>> da5e5f73
       fitFile->Close();
     }
     else{
       LogInfo << "Reading config file: " << filePath_ << std::endl;
-      config = ConfigUtils::readConfigFile( filePath_ ); // works with yaml
+      config = ConfigUtils::readConfigFile(filePath_ ); // works with yaml
     }
   }
   ConfigHandler::ConfigHandler(JsonType config_) : config(std::move(config_)) {}
@@ -386,7 +375,8 @@
     LogThrowIf(not GenericToolbox::isFile(filePath_), "Could not find " << filePath_);
 
     LogScopeIndent;
-    ConfigHandler::override(ConfigUtils::readConfigFile(filePath_));
+    auto override{ConfigUtils::readConfigFile(filePath_)};
+    ConfigHandler::override(override);
   }
   void ConfigHandler::override( const std::vector<std::string>& filesList_ ){
     for( auto& file : filesList_ ){ this->override( file ); }
