
#include "GundamGlobals.h"
#include "GundamApp.h"
#include "GundamUtils.h"
#include "Propagator.h"
#include "ConfigUtils.h"

#ifdef GUNDAM_USING_CACHE_MANAGER
#include "CacheManager.h"
#endif

#include "Logger.h"
#include "CmdLineParser.h"
#include "GenericToolbox.h"
#include "GenericToolbox.Json.h"
#include "GenericToolbox.Root.h"

#include <TFile.h>
#include "TDirectory.h"
#include "TH1D.h"
#include "TH2D.h"

#include <string>
#include <vector>


LoggerInit([]{
  Logger::getUserHeader() << "[" << FILENAME << "]";
});


int main(int argc, char** argv){

  GundamApp app{"cross-section calculator tool"};

  // --------------------------
  // Read Command Line Args:
  // --------------------------
  CmdLineParser clParser;

  clParser.addDummyOption("Main options:");
  clParser.addOption("configFile", {"-c", "--config-file"}, "Specify path to the fitter config file");
  clParser.addOption("fitterOutputFile", {"-f"}, "Specify the fitter output file");
  clParser.addOption("outputFile", {"-o", "--out-file"}, "Specify the CalcXsec output file");
  clParser.addOption("nbThreads", {"-t", "--nb-threads"}, "Specify nb of parallel threads");
  clParser.addOption("nToys", {"-n"}, "Specify number of toys");
  clParser.addOption("randomSeed", {"-s", "--seed"}, "Set random seed");

  clParser.addDummyOption("Trigger options:");
  clParser.addTriggerOption("dryRun", {"-d", "--dry-run"}, "Only overrides fitter config and print it.");

  LogInfo << "Usage: " << std::endl;
  LogInfo << clParser.getConfigSummary() << std::endl << std::endl;

  clParser.parseCmdLine(argc, argv);

  LogThrowIf(clParser.isNoOptionTriggered(), "No option was provided.");

  LogInfo << "Provided arguments: " << std::endl;
  LogInfo << clParser.getValueSummary() << std::endl << std::endl;


  // Sanity checks
  LogThrowIf(not clParser.isOptionTriggered("configFile"), "Xsec calculator config file not provided.");
  LogThrowIf(not clParser.isOptionTriggered("fitterOutputFile"), "Did not provide the output fitter file.");
  LogThrowIf(not clParser.isOptionTriggered("nToys"), "Did not provide number of toys.");


  // Global parameters
  gRandom = new TRandom3(0);     // Initialize with a UUID
  if( clParser.isOptionTriggered("randomSeed") ){
    LogAlert << "Using user-specified random seed: " << clParser.getOptionVal<ULong_t>("randomSeed") << std::endl;
    gRandom->SetSeed(clParser.getOptionVal<ULong_t>("randomSeed"));
  }
<<<<<<< HEAD

  GlobalVariables::setNbThreads(clParser.getOptionVal("nbThreads", 1));
  LogInfo << "Running the fitter with " << GlobalVariables::getNbThreads() << " parallel threads." << std::endl;
=======
  else{
    ULong_t seed = time(nullptr);
    LogInfo << "Using \"time(nullptr)\" random seed: " << seed << std::endl;
    gRandom->SetSeed(seed);
  }
  GundamGlobals::setNbThreads(clParser.getOptionVal("nbThreads", 1));
  LogInfo << "Running the fitter with " << GundamGlobals::getNbThreads() << " parallel threads." << std::endl;
>>>>>>> 2deb0e88


  // Reading fitter file
  LogInfo << "Opening fitter output file: " << clParser.getOptionVal<std::string>("fitterOutputFile") << std::endl;
  auto fitterFile = std::unique_ptr<TFile>( TFile::Open( clParser.getOptionVal<std::string>("fitterOutputFile").c_str() ) );
  LogThrowIf( fitterFile == nullptr, "Could not open fitter output file." );

  using namespace GundamUtils;
  ObjectReader::throwIfNotFound = true;

  nlohmann::json fitterConfig;
  ObjectReader::readObject<TNamed>(fitterFile.get(), {{"gundam/config_TNamed"}, {"gundamFitter/unfoldedConfig_TNamed"}}, [&](TNamed* config_){
    fitterConfig = GenericToolbox::Json::readConfigJsonStr( config_->GetTitle() );
  });
  ConfigUtils::ConfigHandler cHandler{ fitterConfig };

  // Disabling defined samples:
  LogInfo << "Removing defined samples..." << std::endl;
  ConfigUtils::applyOverrides(
      cHandler.getConfig(),
      GenericToolbox::Json::readConfigJsonStr(R"({"fitterEngineConfig":{"propagatorConfig":{"fitSampleSetConfig":{"fitSampleList":[]}}}})")
  );

  // Disabling defined plots:
  LogInfo << "Removing defined plots..." << std::endl;
  ConfigUtils::applyOverrides(
      cHandler.getConfig(),
      GenericToolbox::Json::readConfigJsonStr(R"({"fitterEngineConfig":{"propagatorConfig":{"plotGeneratorConfig":{}}}})")
  );

  // Defining signal samples
  nlohmann::json xsecConfig{ ConfigUtils::readConfigFile( clParser.getOptionVal<std::string>("configFile") ) };
  cHandler.override( xsecConfig );
  LogInfo << "Override done." << std::endl;

  if( clParser.isOptionTriggered("dryRun") ){
    std::cout << cHandler.toString() << std::endl;

    LogAlert << "Exiting as dry-run is set." << std::endl;
    return EXIT_SUCCESS;
  }


  auto configPropagator = GenericToolbox::Json::fetchValuePath<nlohmann::json>( cHandler.getConfig(), "fitterEngineConfig/propagatorConfig" );

  // Create a propagator object
  Propagator propagator;

  // Read the whole fitter config with the override parameters
  propagator.readConfig( configPropagator );

  // We are only interested in our MC. Data has already been used to get the post-fit error/values
  propagator.setLoadAsimovData( true );

  // Disabling eigen decomposed parameters
  propagator.setEnableEigenToOrigInPropagate( false );

  // Load post-fit parameters as "prior" so we can reset the weight to this point when throwing toys
  ObjectReader::readObject<TNamed>( fitterFile.get(), "FitterEngine/postFit/parState_TNamed", [&](TNamed* parState_){
    propagator.injectParameterValues( parState_->GetTitle() );
    for( auto& parSet : propagator.getParameterSetsList() ){
      if( not parSet.isEnabled() ){ continue; }
      for( auto& par : parSet.getParameterList() ){
        if( not par.isEnabled() ){ continue; }
        par.setPriorValue( par.getParameterValue() );
      }
    }
  });

  // Load the post-fit covariance matrix
  ObjectReader::readObject<TH2D>(
      fitterFile.get(), "FitterEngine/postFit/Hesse/hessian/postfitCovarianceOriginal_TH2D",
      [&](TH2D* hCovPostFit_){
    propagator.setGlobalCovarianceMatrix(std::make_shared<TMatrixD>(hCovPostFit_->GetNbinsX(), hCovPostFit_->GetNbinsX()));
    for( int iBin = 0 ; iBin < hCovPostFit_->GetNbinsX() ; iBin++ ){
      for( int jBin = 0 ; jBin < hCovPostFit_->GetNbinsX() ; jBin++ ){
        (*propagator.getGlobalCovarianceMatrix())[iBin][jBin] = hCovPostFit_->GetBinContent(1 + iBin, 1 + jBin);
      }
    }
  });

  // Sample binning using parameterSetName
  for( auto& sample : propagator.getFitSampleSet().getFitSampleList() ){
    auto associatedParSet = GenericToolbox::Json::fetchValue<std::string>(sample.getConfig(), "parameterSetName");

    // Looking for parSet
    auto foundDialCollection = std::find_if(
        propagator.getDialCollections().begin(), propagator.getDialCollections().end(),
        [&](const DialCollection& dialCollection_){
          auto* parSetPtr{dialCollection_.getSupervisedParameterSet()};
          if( parSetPtr == nullptr ){ return false; }
          return ( parSetPtr->getName() == associatedParSet );
    });
    LogThrowIf(
        foundDialCollection == propagator.getDialCollections().end(),
        "Could not find " << associatedParSet << " among fit dial collections: "
        << GenericToolbox::iterableToString(propagator.getDialCollections(), [](const DialCollection& dialCollection_){
          return dialCollection_.getTitle();
        }
    ));

    LogThrowIf(foundDialCollection->getDialBinSet().isEmpty(), "Could not find binning");
    sample.setBinningFilePath( foundDialCollection->getDialBinSet().getFilePath() );
  }

  // Load everything
  propagator.initialize();

  // Creating output file
  std::string outFilePath{};
  if( clParser.isOptionTriggered("outputFile") ){ outFilePath = clParser.getOptionVal<std::string>("outputFile"); }
  else{
    // appendixDict["optionName"] = "Appendix"
    // this list insure all appendices will appear in the same order
    std::vector<std::pair<std::string, std::string>> appendixDict{
        {"configFile", "%s"},
        {"fitterOutputFile", "Fit_%s"},
        {"nToys", "nToys_%s"},
        {"randomSeed", "Seed_%s"},
    };

    outFilePath = "xsecCalc_" + GundamUtils::generateFileName(clParser, appendixDict) + ".root";

    std::string outFolder{GenericToolbox::Json::fetchValue<std::string>(xsecConfig, "outputFolder", "./")};
    outFilePath = GenericToolbox::joinPath(outFolder, outFilePath);
  }

  app.setCmdLinePtr( &clParser );
  app.setConfigString( ConfigUtils::ConfigHandler{xsecConfig}.toString() );
  app.openOutputFile( outFilePath );
  app.writeAppInfo();

  auto* calcXsecDir{ GenericToolbox::mkdirTFile(app.getOutfilePtr(), "calcXsec") };

  LogInfo << "Creating throws tree" << std::endl;
  auto* xsecThrowTree = new TTree("xsecThrow", "xsecThrow");
  xsecThrowTree->SetDirectory( GenericToolbox::mkdirTFile(calcXsecDir, "throws") ); // temp saves will be done here


  LogInfo << "Creating normalizer objects..." << std::endl;
  // flux renorm with toys
  struct ParSetNormaliser{
    void readConfig(const nlohmann::json& config_){
      LogScopeIndent;

      name = GenericToolbox::Json::fetchValue<std::string>(config_, "name");
      LogInfo << "ParSetNormaliser config \"" << name << "\": " << std::endl;

      // mandatory
      filePath = GenericToolbox::Json::fetchValue<std::string>(config_, "filePath");
      histogramPath = GenericToolbox::Json::fetchValue<std::string>(config_, "histogramPath");
      axisVariable = GenericToolbox::Json::fetchValue<std::string>(config_, "axisVariable");

      // optionals
      for( auto& parSelConfig : GenericToolbox::Json::fetchValue<nlohmann::json>(config_, "parSelections") ){
        parSelections.emplace_back();
        parSelections.back().first = GenericToolbox::Json::fetchValue<std::string>(parSelConfig, "name");
        parSelections.back().second = GenericToolbox::Json::fetchValue<double>(parSelConfig, "value");
      }
      parSelections = GenericToolbox::Json::fetchValue(config_, "parSelections", parSelections);

      // init
      LogScopeIndent;
      LogInfo << GET_VAR_NAME_VALUE(filePath) << std::endl;
      LogInfo << GET_VAR_NAME_VALUE(histogramPath) << std::endl;
      LogInfo << GET_VAR_NAME_VALUE(axisVariable) << std::endl;

      if( not parSelections.empty() ){
        LogInfo << "parSelections:" << std::endl;
        for( auto& parSelection : parSelections ){
          LogScopeIndent;
          LogInfo << parSelection.first << " -> " << parSelection.second << std::endl;
        }
      }

    }
    void initialize(){
      LogThrowIf(dialCollectionPtr == nullptr, "Associated dial collection not provided.");
      LogThrowIf(not dialCollectionPtr->isBinned(), "Dial collection is not binned.");
      LogThrowIf(dialCollectionPtr->getSupervisedParameter() != nullptr, "Need a dial collection that handle a whole parSet.");

      file = std::make_shared<TFile>( filePath.c_str() );
      LogThrowIf(file == nullptr, "Could not open file");

      histogram = file->Get<TH1D>( histogramPath.c_str() );
      LogThrowIf(histogram == nullptr, "Could not find histogram.");
    }
    [[nodiscard]] double getNormFactor() const {
      double out{0};

      for( int iBin = 0 ; iBin < histogram->GetNbinsX() ; iBin++ ){
        double binValue{histogram->GetBinContent(1+iBin)};


        // do we skip this bin? if not, apply coefficient
        bool skipBin{true};
        for( size_t iParBin = 0 ; iParBin < dialCollectionPtr->getDialBinSet().getBinsList().size() ; iParBin++ ){
          const DataBin& parBin = dialCollectionPtr->getDialBinSet().getBinsList()[iParBin];

          bool isParBinValid{true};

          // first check the conditions
          for( auto& selection : parSelections ){
            if( parBin.isVariableSet(selection.first) and not parBin.isBetweenEdges(selection.first, selection.second) ){
              isParBinValid = false;
              break;
            }
          }

          // checking if the hist bin correspond to this
          if( parBin.isVariableSet(axisVariable) and not parBin.isBetweenEdges(axisVariable, histogram->GetBinCenter(1+iBin)) ){
            isParBinValid = false;
          }

          if( isParBinValid ){
            // ok, then apply the weight
            binValue *= dialCollectionPtr->getSupervisedParameterSet()->getParameterList()[iParBin].getParameterValue();

            skipBin = false;
            break;
          }
        }
        if( skipBin ){ continue; }

        // ok, add the fluctuated value
        out += binValue;
      }

      return out;
    }

    // config
    std::string name{};
    std::string filePath{};
    std::string histogramPath{};
    std::string axisVariable{};
    std::vector<std::pair<std::string, double>> parSelections{};

    // internals
    std::shared_ptr<TFile> file{nullptr};
    TH1D* histogram{nullptr};
    const DialCollection* dialCollectionPtr{nullptr}; // where the binning is defined
  };
  std::vector<ParSetNormaliser> parSetNormList;
  for( auto& parSet : propagator.getParameterSetsList() ){
    if( GenericToolbox::Json::doKeyExist(parSet.getConfig(), "normalisations") ){
      for( auto& parSetNormConfig : GenericToolbox::Json::fetchValue<nlohmann::json>(parSet.getConfig(), "normalisations") ){
        parSetNormList.emplace_back();
        parSetNormList.back().readConfig( parSetNormConfig );

        for( auto& dialCollection : propagator.getDialCollections() ){
          if( dialCollection.getSupervisedParameterSet() == &parSet ){
            parSetNormList.back().dialCollectionPtr = &dialCollection;
            break;
          }
        }

        parSetNormList.back().initialize();
      }
    }
  }



  // to be filled up
  struct BinNormaliser{
    void readConfig(const nlohmann::json& config_){
      LogScopeIndent;

      name = GenericToolbox::Json::fetchValue<std::string>(config_, "name");

      if( not GenericToolbox::Json::fetchValue(config_, "isEnabled", true) ){
        LogWarning << "Skipping disabled re-normalization config \"" << name << "\"" << std::endl;
        return;
      }

      LogInfo << "Re-normalization config \"" << name << "\": ";

      if     ( GenericToolbox::Json::doKeyExist( config_, "meanValue" ) ){
        normParameter.first  = GenericToolbox::Json::fetchValue<double>(config_, "meanValue");
        normParameter.second = GenericToolbox::Json::fetchValue(config_, "stdDev", 0);
        LogInfo << "mean ± sigma = " << normParameter.first << " ± " << normParameter.second;
      }
      else if( GenericToolbox::Json::doKeyExist( config_, "disabledBinDim" ) ){
        disabledBinDim = GenericToolbox::Json::fetchValue<std::string>(config_, "disabledBinDim");
        LogInfo << "disabledBinDim = " << disabledBinDim;
      }
      else if( GenericToolbox::Json::doKeyExist( config_, "parSetNormName" ) ){
        parSetNormaliserName = GenericToolbox::Json::fetchValue<std::string>(config_, "parSetNormName");
        LogInfo << "parSetNormName = " << parSetNormaliserName;
      }
      else{
        LogThrow("Unrecognized config.");
      }

      LogInfo << std::endl;
    }

    std::string name{};
    std::pair<double, double> normParameter{std::nan("mean unset"), std::nan("stddev unset")};
    std::string disabledBinDim{};
    std::string parSetNormaliserName{};

  };

  struct CrossSectionData{
    FitSample* samplePtr{nullptr};
    nlohmann::json config{};
    GenericToolbox::RawDataArray branchBinsData{};

    TH1D histogram{};
    std::vector<BinNormaliser> normList{};
  };
  std::vector<CrossSectionData> crossSectionDataList{};

  LogInfo << "Initializing xsec samples..." << std::endl;
  crossSectionDataList.reserve( propagator.getFitSampleSet().getFitSampleList().size() );
  for( auto& sample : propagator.getFitSampleSet().getFitSampleList() ){
    crossSectionDataList.emplace_back();
    auto& xsecEntry = crossSectionDataList.back();

    LogScopeIndent;
    LogInfo << "Defining xsec entry: " << sample.getName() << std::endl;
    xsecEntry.samplePtr = &sample;
    xsecEntry.config = sample.getConfig();
    xsecEntry.branchBinsData.resetCurrentByteOffset();
    std::vector<std::string> leafNameList{};
    leafNameList.reserve( sample.getMcContainer().histogram->GetNbinsX() );
    for( int iBin = 0 ; iBin < sample.getMcContainer().histogram->GetNbinsX() ; iBin++ ){
      leafNameList.emplace_back(Form("bin_%i/D", iBin));
      xsecEntry.branchBinsData.writeRawData( double(0) );
    }
    xsecEntry.branchBinsData.lockArraySize();

    xsecThrowTree->Branch(
        GenericToolbox::generateCleanBranchName( sample.getName() ).c_str(),
        xsecEntry.branchBinsData.getRawDataArray().data(),
        GenericToolbox::joinVectorString(leafNameList, ":").c_str()
    );

    auto normConfigList = GenericToolbox::Json::fetchValue( xsecEntry.config, "normaliseParameterList", nlohmann::json() );
    xsecEntry.normList.reserve( normConfigList.size() );
    for( auto& normConfig : normConfigList ){
      xsecEntry.normList.emplace_back();
      xsecEntry.normList.back().readConfig( normConfig );
    }

    xsecEntry.histogram = TH1D(
        sample.getName().c_str(),
        sample.getName().c_str(),
        sample.getMcContainer().histogram->GetNbinsX(),
        0,
        sample.getMcContainer().histogram->GetNbinsX()
    );
  }

  int nToys{ clParser.getOptionVal<int>("nToys") };

  // no bin volume of events -> use the nominal weight container
  for( auto& xsec : crossSectionDataList ){
    {
      auto& mcEvList{xsec.samplePtr->getMcContainer().eventList};
      std::for_each(mcEvList.begin(), mcEvList.end(), [](PhysicsEvent& ev_){ ev_.setNominalWeight(0); });
    }
    {
      auto& dataEvList{xsec.samplePtr->getDataContainer().eventList};
      std::for_each(dataEvList.begin(), dataEvList.end(), [](PhysicsEvent& ev_){ ev_.setNominalWeight(0); });
    }
  }




  bool enableEventMcThrow{true};
  bool enableStatThrowInToys{true};
  auto xsecCalcConfig   = GenericToolbox::Json::fetchValue( cHandler.getConfig(), "xsecCalcConfig", nlohmann::json() );
  enableStatThrowInToys = GenericToolbox::Json::fetchValue( xsecCalcConfig, "enableStatThrowInToys", enableStatThrowInToys);
  enableEventMcThrow    = GenericToolbox::Json::fetchValue( xsecCalcConfig, "enableEventMcThrow", enableEventMcThrow);

  std::stringstream ss; ss << LogWarning.getPrefixString() << "Generating " << nToys << " toys...";
  for( int iToy = 0 ; iToy < nToys ; iToy++ ){

    // loading...
    GenericToolbox::displayProgressBar( iToy+1, nToys, ss.str() );

    // Do the throwing:
    propagator.throwParametersFromGlobalCovariance();
    propagator.propagateParametersOnSamples();

    for( auto& xsec : crossSectionDataList ){

      if( enableStatThrowInToys ){
        if( enableEventMcThrow ){
          // Take into account the finite amount of event in MC
          xsec.samplePtr->getMcContainer().throwEventMcError();
        }
        // Asimov bin content -> toy data
        xsec.samplePtr->getMcContainer().throwStatError();
      }

      xsec.branchBinsData.resetCurrentByteOffset();
      for( int iBin = 0 ; iBin < xsec.samplePtr->getMcContainer().histogram->GetNbinsX() ; iBin++ ){
        double binData{ xsec.samplePtr->getMcContainer().histogram->GetBinContent(1+iBin) };

        // special re-norm
        for( auto& normData : xsec.normList ){
          if( not std::isnan( normData.normParameter.first ) ){
            double norm{normData.normParameter.first};
            if( normData.normParameter.second != 0 ){ norm += normData.normParameter.second * gRandom->Gaus(); }
            binData /= norm;
          }
          else if( not normData.parSetNormaliserName.empty() ){
            ParSetNormaliser* parSetNormPtr{nullptr};
            for( auto& parSetNorm : parSetNormList ){
              if( parSetNorm.name == normData.parSetNormaliserName ){
                parSetNormPtr = &parSetNorm;
                break;
              }
            }
            LogThrowIf(parSetNormPtr == nullptr, "Could not find parSetNorm obj with name: " << normData.parSetNormaliserName);

            binData /= parSetNormPtr->getNormFactor();
          }
        }

        // no bin volume of events
        {
          auto& mcEvList{xsec.samplePtr->getMcContainer().eventList};
          std::for_each(mcEvList.begin(), mcEvList.end(), [&](PhysicsEvent& ev_){
            if( iBin != ev_.getSampleBinIndex() ){ return; }
            ev_.setNominalWeight( ev_.getNominalWeight() + binData );
          });
        }
        {
          auto& dataEvList{xsec.samplePtr->getDataContainer().eventList};
          std::for_each(dataEvList.begin(), dataEvList.end(), [&](PhysicsEvent& ev_){
            if( iBin != ev_.getSampleBinIndex() ){ return; }
            ev_.setNominalWeight( ev_.getNominalWeight() + binData );
          });
        }



        // bin volume
        auto& bin = xsec.samplePtr->getMcContainer().binning.getBinsList()[iBin];
        double binVolume{1};

        for( size_t iDim = 0 ; iDim < bin.getEdgesList().size() ; iDim++ ){
          auto& edges = bin.getEdgesList()[iDim];
          if( edges.first == edges.second ) continue; // no volume, just a condition variable

          // is this bin excluded from norm?
          if( not bin.getVariableNameList()[iDim].empty() and std::any_of(
                xsec.normList.begin(), xsec.normList.end(), [&](const BinNormaliser& normData_){
                  return (
                      not normData_.disabledBinDim.empty()
                      and normData_.disabledBinDim == bin.getVariableNameList()[iDim] );
                }
              )
          ){ continue; }
          binVolume *= std::max( edges.first, edges.second ) - std::min(edges.first, edges.second);
        }

        binData /= binVolume;

        xsec.branchBinsData.writeRawData( binData );
      }
    }

    // Write the branches
    xsecThrowTree->Fill();
  }

  LogInfo << "Writing throws..." << std::endl;
  GenericToolbox::writeInTFile( GenericToolbox::mkdirTFile(calcXsecDir, "throws"), xsecThrowTree );

  LogInfo << "Calculating mean & covariance matrix..." << std::endl;
  auto* meanValuesVector = GenericToolbox::generateMeanVectorOfTree( xsecThrowTree );
  auto* globalCovMatrix = GenericToolbox::generateCovarianceMatrixOfTree( xsecThrowTree );

  auto* globalCovMatrixHist = GenericToolbox::convertTMatrixDtoTH2D(globalCovMatrix);
  auto* globalCorMatrixHist = GenericToolbox::convertTMatrixDtoTH2D(GenericToolbox::convertToCorrelationMatrix(globalCovMatrix));

  std::vector<TH1D> binValues{};
  binValues.reserve( propagator.getFitSampleSet().getFitSampleList().size() );
  int iBinGlobal{-1};

  for( auto& xsec : crossSectionDataList ){

    for( int iBin = 0 ; iBin < xsec.samplePtr->getMcContainer().histogram->GetNbinsX() ; iBin++ ){
      iBinGlobal++;

      std::string binTitle = xsec.samplePtr->getBinning().getBinsList()[iBin].getSummary();
      double binVolume = xsec.samplePtr->getBinning().getBinsList()[iBin].getVolume();

      xsec.histogram.SetBinContent( 1+iBin, (*meanValuesVector)[iBinGlobal] );
      xsec.histogram.SetBinError( 1+iBin, TMath::Sqrt( (*globalCovMatrix)[iBinGlobal][iBinGlobal] ) );
      xsec.histogram.GetXaxis()->SetBinLabel( 1+iBin, binTitle.c_str() );

      globalCovMatrixHist->GetXaxis()->SetBinLabel(1+iBinGlobal, GenericToolbox::joinPath(xsec.samplePtr->getName(), binTitle).c_str());
      globalCorMatrixHist->GetXaxis()->SetBinLabel(1+iBinGlobal, GenericToolbox::joinPath(xsec.samplePtr->getName(), binTitle).c_str());
      globalCovMatrixHist->GetYaxis()->SetBinLabel(1+iBinGlobal, GenericToolbox::joinPath(xsec.samplePtr->getName(), binTitle).c_str());
      globalCorMatrixHist->GetYaxis()->SetBinLabel(1+iBinGlobal, GenericToolbox::joinPath(xsec.samplePtr->getName(), binTitle).c_str());
    }

    xsec.histogram.SetMarkerStyle(kFullDotLarge);
    xsec.histogram.SetMarkerColor(kGreen-3);
    xsec.histogram.SetMarkerSize(0.5);
    xsec.histogram.SetLineWidth(2);
    xsec.histogram.SetLineColor(kGreen-3);
    xsec.histogram.SetDrawOption("E1");
    xsec.histogram.GetXaxis()->LabelsOption("v");
    xsec.histogram.GetXaxis()->SetLabelSize(0.02);
    xsec.histogram.GetYaxis()->SetTitle( GenericToolbox::Json::fetchValue(xsec.samplePtr->getConfig(), "yAxis", "#delta#sigma").c_str() );

    GenericToolbox::writeInTFile(
        GenericToolbox::mkdirTFile(calcXsecDir, "histograms"),
        &xsec.histogram, GenericToolbox::generateCleanBranchName( xsec.samplePtr->getName() )
    );

  }

  globalCovMatrixHist->GetXaxis()->SetLabelSize(0.02);
  globalCovMatrixHist->GetYaxis()->SetLabelSize(0.02);
  GenericToolbox::writeInTFile(GenericToolbox::mkdirTFile(calcXsecDir, "matrices"), globalCovMatrixHist, "covarianceMatrix");

  globalCorMatrixHist->GetXaxis()->SetLabelSize(0.02);
  globalCorMatrixHist->GetYaxis()->SetLabelSize(0.02);
  globalCorMatrixHist->GetZaxis()->SetRangeUser(-1, 1);
  GenericToolbox::writeInTFile(GenericToolbox::mkdirTFile(calcXsecDir, "matrices"), globalCorMatrixHist, "correlationMatrix");

  // now propagate to the engine for the plot generator
  LogInfo << "Re-normalizing the samples for the plot generator..." << std::endl;

  for( auto& xsec : crossSectionDataList ){
    // this gives the average as the event weights were summed together
    {
      auto &mcEvList{xsec.samplePtr->getMcContainer().eventList};
      std::vector<size_t> nEventInBin(xsec.histogram.GetNbinsX(), 0);
      for( size_t iBin = 0 ; iBin < nEventInBin.size() ; iBin++ ){
        nEventInBin[iBin] = std::count_if(mcEvList.begin(), mcEvList.end(), [iBin](PhysicsEvent &ev_) {
          return ev_.getSampleBinIndex() == iBin;
        });
      }

      std::for_each(mcEvList.begin(), mcEvList.end(), [&](PhysicsEvent &ev_) {
        ev_.setEventWeight(ev_.getNominalWeight() / nToys / double(nEventInBin[ev_.getSampleBinIndex()]) );
      });
    }
    {
      auto &dataEvList{xsec.samplePtr->getDataContainer().eventList};
      std::vector<size_t> nEventInBin(xsec.histogram.GetNbinsX(), 0);
      for( size_t iBin = 0 ; iBin < nEventInBin.size() ; iBin++ ){
        nEventInBin[iBin] = std::count_if(dataEvList.begin(), dataEvList.end(), [iBin](PhysicsEvent &ev_) {
          return ev_.getSampleBinIndex() == iBin;
        });
      }

      std::for_each(dataEvList.begin(), dataEvList.end(), [&](PhysicsEvent &ev_) {
        ev_.setEventWeight(ev_.getNominalWeight() / nToys / double(nEventInBin[ev_.getSampleBinIndex()]) );
      });
    }
  }

  LogInfo << "Generating xsec sample plots..." << std::endl;
  // manual trigger to tweak the error bars
  propagator.getPlotGenerator().generateSampleHistograms();

  for( auto& histHolder : propagator.getPlotGenerator().getHistHolderList(0) ){
    if( not histHolder.isData ){ continue; } // only data will print errors

    const CrossSectionData* xsecDataPtr{nullptr};
    for( auto& xsecData : crossSectionDataList ){
      if( xsecData.samplePtr  == histHolder.fitSamplePtr){
        xsecDataPtr = &xsecData;
        break;
      }
    }
    LogThrowIf(xsecDataPtr==nullptr, "corresponding data not found");

    // alright, now rescale error bars
    for( int iBin = 0 ; iBin < histHolder.histPtr->GetNbinsX() ; iBin++ ){
      // relative error should be set
      histHolder.histPtr->SetBinError(
          1+iBin,
          histHolder.histPtr->GetBinContent(1+iBin)
          * xsecDataPtr->histogram.GetBinError(1+iBin)
          / xsecDataPtr->histogram.GetBinContent(1+iBin)
      );
    }
  }

  propagator.getPlotGenerator().generateCanvas(
      propagator.getPlotGenerator().getHistHolderList(0),
      GenericToolbox::mkdirTFile(calcXsecDir, "plots/canvas")
  );


  LogInfo << "Writing event samples in TTrees..." << std::endl;
  propagator.getTreeWriter().writeSamples( GenericToolbox::mkdirTFile(calcXsecDir, "events") );


<<<<<<< HEAD
  GlobalVariables::getParallelWorker().reset();
}

=======
  GundamGlobals::getParallelWorker().reset();
}


>>>>>>> 2deb0e88
<|MERGE_RESOLUTION|>--- conflicted
+++ resolved
@@ -1,699 +1,685 @@
-
-#include "GundamGlobals.h"
-#include "GundamApp.h"
-#include "GundamUtils.h"
-#include "Propagator.h"
-#include "ConfigUtils.h"
-
-#ifdef GUNDAM_USING_CACHE_MANAGER
-#include "CacheManager.h"
-#endif
-
-#include "Logger.h"
-#include "CmdLineParser.h"
-#include "GenericToolbox.h"
-#include "GenericToolbox.Json.h"
-#include "GenericToolbox.Root.h"
-
-#include <TFile.h>
-#include "TDirectory.h"
-#include "TH1D.h"
-#include "TH2D.h"
-
-#include <string>
-#include <vector>
-
-
-LoggerInit([]{
-  Logger::getUserHeader() << "[" << FILENAME << "]";
-});
-
-
-int main(int argc, char** argv){
-
-  GundamApp app{"cross-section calculator tool"};
-
-  // --------------------------
-  // Read Command Line Args:
-  // --------------------------
-  CmdLineParser clParser;
-
-  clParser.addDummyOption("Main options:");
-  clParser.addOption("configFile", {"-c", "--config-file"}, "Specify path to the fitter config file");
-  clParser.addOption("fitterOutputFile", {"-f"}, "Specify the fitter output file");
-  clParser.addOption("outputFile", {"-o", "--out-file"}, "Specify the CalcXsec output file");
-  clParser.addOption("nbThreads", {"-t", "--nb-threads"}, "Specify nb of parallel threads");
-  clParser.addOption("nToys", {"-n"}, "Specify number of toys");
-  clParser.addOption("randomSeed", {"-s", "--seed"}, "Set random seed");
-
-  clParser.addDummyOption("Trigger options:");
-  clParser.addTriggerOption("dryRun", {"-d", "--dry-run"}, "Only overrides fitter config and print it.");
-
-  LogInfo << "Usage: " << std::endl;
-  LogInfo << clParser.getConfigSummary() << std::endl << std::endl;
-
-  clParser.parseCmdLine(argc, argv);
-
-  LogThrowIf(clParser.isNoOptionTriggered(), "No option was provided.");
-
-  LogInfo << "Provided arguments: " << std::endl;
-  LogInfo << clParser.getValueSummary() << std::endl << std::endl;
-
-
-  // Sanity checks
-  LogThrowIf(not clParser.isOptionTriggered("configFile"), "Xsec calculator config file not provided.");
-  LogThrowIf(not clParser.isOptionTriggered("fitterOutputFile"), "Did not provide the output fitter file.");
-  LogThrowIf(not clParser.isOptionTriggered("nToys"), "Did not provide number of toys.");
-
-
-  // Global parameters
-  gRandom = new TRandom3(0);     // Initialize with a UUID
-  if( clParser.isOptionTriggered("randomSeed") ){
-    LogAlert << "Using user-specified random seed: " << clParser.getOptionVal<ULong_t>("randomSeed") << std::endl;
-    gRandom->SetSeed(clParser.getOptionVal<ULong_t>("randomSeed"));
-  }
-<<<<<<< HEAD
-
-  GlobalVariables::setNbThreads(clParser.getOptionVal("nbThreads", 1));
-  LogInfo << "Running the fitter with " << GlobalVariables::getNbThreads() << " parallel threads." << std::endl;
-=======
-  else{
-    ULong_t seed = time(nullptr);
-    LogInfo << "Using \"time(nullptr)\" random seed: " << seed << std::endl;
-    gRandom->SetSeed(seed);
-  }
-  GundamGlobals::setNbThreads(clParser.getOptionVal("nbThreads", 1));
-  LogInfo << "Running the fitter with " << GundamGlobals::getNbThreads() << " parallel threads." << std::endl;
->>>>>>> 2deb0e88
-
-
-  // Reading fitter file
-  LogInfo << "Opening fitter output file: " << clParser.getOptionVal<std::string>("fitterOutputFile") << std::endl;
-  auto fitterFile = std::unique_ptr<TFile>( TFile::Open( clParser.getOptionVal<std::string>("fitterOutputFile").c_str() ) );
-  LogThrowIf( fitterFile == nullptr, "Could not open fitter output file." );
-
-  using namespace GundamUtils;
-  ObjectReader::throwIfNotFound = true;
-
-  nlohmann::json fitterConfig;
-  ObjectReader::readObject<TNamed>(fitterFile.get(), {{"gundam/config_TNamed"}, {"gundamFitter/unfoldedConfig_TNamed"}}, [&](TNamed* config_){
-    fitterConfig = GenericToolbox::Json::readConfigJsonStr( config_->GetTitle() );
-  });
-  ConfigUtils::ConfigHandler cHandler{ fitterConfig };
-
-  // Disabling defined samples:
-  LogInfo << "Removing defined samples..." << std::endl;
-  ConfigUtils::applyOverrides(
-      cHandler.getConfig(),
-      GenericToolbox::Json::readConfigJsonStr(R"({"fitterEngineConfig":{"propagatorConfig":{"fitSampleSetConfig":{"fitSampleList":[]}}}})")
-  );
-
-  // Disabling defined plots:
-  LogInfo << "Removing defined plots..." << std::endl;
-  ConfigUtils::applyOverrides(
-      cHandler.getConfig(),
-      GenericToolbox::Json::readConfigJsonStr(R"({"fitterEngineConfig":{"propagatorConfig":{"plotGeneratorConfig":{}}}})")
-  );
-
-  // Defining signal samples
-  nlohmann::json xsecConfig{ ConfigUtils::readConfigFile( clParser.getOptionVal<std::string>("configFile") ) };
-  cHandler.override( xsecConfig );
-  LogInfo << "Override done." << std::endl;
-
-  if( clParser.isOptionTriggered("dryRun") ){
-    std::cout << cHandler.toString() << std::endl;
-
-    LogAlert << "Exiting as dry-run is set." << std::endl;
-    return EXIT_SUCCESS;
-  }
-
-
-  auto configPropagator = GenericToolbox::Json::fetchValuePath<nlohmann::json>( cHandler.getConfig(), "fitterEngineConfig/propagatorConfig" );
-
-  // Create a propagator object
-  Propagator propagator;
-
-  // Read the whole fitter config with the override parameters
-  propagator.readConfig( configPropagator );
-
-  // We are only interested in our MC. Data has already been used to get the post-fit error/values
-  propagator.setLoadAsimovData( true );
-
-  // Disabling eigen decomposed parameters
-  propagator.setEnableEigenToOrigInPropagate( false );
-
-  // Load post-fit parameters as "prior" so we can reset the weight to this point when throwing toys
-  ObjectReader::readObject<TNamed>( fitterFile.get(), "FitterEngine/postFit/parState_TNamed", [&](TNamed* parState_){
-    propagator.injectParameterValues( parState_->GetTitle() );
-    for( auto& parSet : propagator.getParameterSetsList() ){
-      if( not parSet.isEnabled() ){ continue; }
-      for( auto& par : parSet.getParameterList() ){
-        if( not par.isEnabled() ){ continue; }
-        par.setPriorValue( par.getParameterValue() );
-      }
-    }
-  });
-
-  // Load the post-fit covariance matrix
-  ObjectReader::readObject<TH2D>(
-      fitterFile.get(), "FitterEngine/postFit/Hesse/hessian/postfitCovarianceOriginal_TH2D",
-      [&](TH2D* hCovPostFit_){
-    propagator.setGlobalCovarianceMatrix(std::make_shared<TMatrixD>(hCovPostFit_->GetNbinsX(), hCovPostFit_->GetNbinsX()));
-    for( int iBin = 0 ; iBin < hCovPostFit_->GetNbinsX() ; iBin++ ){
-      for( int jBin = 0 ; jBin < hCovPostFit_->GetNbinsX() ; jBin++ ){
-        (*propagator.getGlobalCovarianceMatrix())[iBin][jBin] = hCovPostFit_->GetBinContent(1 + iBin, 1 + jBin);
-      }
-    }
-  });
-
-  // Sample binning using parameterSetName
-  for( auto& sample : propagator.getFitSampleSet().getFitSampleList() ){
-    auto associatedParSet = GenericToolbox::Json::fetchValue<std::string>(sample.getConfig(), "parameterSetName");
-
-    // Looking for parSet
-    auto foundDialCollection = std::find_if(
-        propagator.getDialCollections().begin(), propagator.getDialCollections().end(),
-        [&](const DialCollection& dialCollection_){
-          auto* parSetPtr{dialCollection_.getSupervisedParameterSet()};
-          if( parSetPtr == nullptr ){ return false; }
-          return ( parSetPtr->getName() == associatedParSet );
-    });
-    LogThrowIf(
-        foundDialCollection == propagator.getDialCollections().end(),
-        "Could not find " << associatedParSet << " among fit dial collections: "
-        << GenericToolbox::iterableToString(propagator.getDialCollections(), [](const DialCollection& dialCollection_){
-          return dialCollection_.getTitle();
-        }
-    ));
-
-    LogThrowIf(foundDialCollection->getDialBinSet().isEmpty(), "Could not find binning");
-    sample.setBinningFilePath( foundDialCollection->getDialBinSet().getFilePath() );
-  }
-
-  // Load everything
-  propagator.initialize();
-
-  // Creating output file
-  std::string outFilePath{};
-  if( clParser.isOptionTriggered("outputFile") ){ outFilePath = clParser.getOptionVal<std::string>("outputFile"); }
-  else{
-    // appendixDict["optionName"] = "Appendix"
-    // this list insure all appendices will appear in the same order
-    std::vector<std::pair<std::string, std::string>> appendixDict{
-        {"configFile", "%s"},
-        {"fitterOutputFile", "Fit_%s"},
-        {"nToys", "nToys_%s"},
-        {"randomSeed", "Seed_%s"},
-    };
-
-    outFilePath = "xsecCalc_" + GundamUtils::generateFileName(clParser, appendixDict) + ".root";
-
-    std::string outFolder{GenericToolbox::Json::fetchValue<std::string>(xsecConfig, "outputFolder", "./")};
-    outFilePath = GenericToolbox::joinPath(outFolder, outFilePath);
-  }
-
-  app.setCmdLinePtr( &clParser );
-  app.setConfigString( ConfigUtils::ConfigHandler{xsecConfig}.toString() );
-  app.openOutputFile( outFilePath );
-  app.writeAppInfo();
-
-  auto* calcXsecDir{ GenericToolbox::mkdirTFile(app.getOutfilePtr(), "calcXsec") };
-
-  LogInfo << "Creating throws tree" << std::endl;
-  auto* xsecThrowTree = new TTree("xsecThrow", "xsecThrow");
-  xsecThrowTree->SetDirectory( GenericToolbox::mkdirTFile(calcXsecDir, "throws") ); // temp saves will be done here
-
-
-  LogInfo << "Creating normalizer objects..." << std::endl;
-  // flux renorm with toys
-  struct ParSetNormaliser{
-    void readConfig(const nlohmann::json& config_){
-      LogScopeIndent;
-
-      name = GenericToolbox::Json::fetchValue<std::string>(config_, "name");
-      LogInfo << "ParSetNormaliser config \"" << name << "\": " << std::endl;
-
-      // mandatory
-      filePath = GenericToolbox::Json::fetchValue<std::string>(config_, "filePath");
-      histogramPath = GenericToolbox::Json::fetchValue<std::string>(config_, "histogramPath");
-      axisVariable = GenericToolbox::Json::fetchValue<std::string>(config_, "axisVariable");
-
-      // optionals
-      for( auto& parSelConfig : GenericToolbox::Json::fetchValue<nlohmann::json>(config_, "parSelections") ){
-        parSelections.emplace_back();
-        parSelections.back().first = GenericToolbox::Json::fetchValue<std::string>(parSelConfig, "name");
-        parSelections.back().second = GenericToolbox::Json::fetchValue<double>(parSelConfig, "value");
-      }
-      parSelections = GenericToolbox::Json::fetchValue(config_, "parSelections", parSelections);
-
-      // init
-      LogScopeIndent;
-      LogInfo << GET_VAR_NAME_VALUE(filePath) << std::endl;
-      LogInfo << GET_VAR_NAME_VALUE(histogramPath) << std::endl;
-      LogInfo << GET_VAR_NAME_VALUE(axisVariable) << std::endl;
-
-      if( not parSelections.empty() ){
-        LogInfo << "parSelections:" << std::endl;
-        for( auto& parSelection : parSelections ){
-          LogScopeIndent;
-          LogInfo << parSelection.first << " -> " << parSelection.second << std::endl;
-        }
-      }
-
-    }
-    void initialize(){
-      LogThrowIf(dialCollectionPtr == nullptr, "Associated dial collection not provided.");
-      LogThrowIf(not dialCollectionPtr->isBinned(), "Dial collection is not binned.");
-      LogThrowIf(dialCollectionPtr->getSupervisedParameter() != nullptr, "Need a dial collection that handle a whole parSet.");
-
-      file = std::make_shared<TFile>( filePath.c_str() );
-      LogThrowIf(file == nullptr, "Could not open file");
-
-      histogram = file->Get<TH1D>( histogramPath.c_str() );
-      LogThrowIf(histogram == nullptr, "Could not find histogram.");
-    }
-    [[nodiscard]] double getNormFactor() const {
-      double out{0};
-
-      for( int iBin = 0 ; iBin < histogram->GetNbinsX() ; iBin++ ){
-        double binValue{histogram->GetBinContent(1+iBin)};
-
-
-        // do we skip this bin? if not, apply coefficient
-        bool skipBin{true};
-        for( size_t iParBin = 0 ; iParBin < dialCollectionPtr->getDialBinSet().getBinsList().size() ; iParBin++ ){
-          const DataBin& parBin = dialCollectionPtr->getDialBinSet().getBinsList()[iParBin];
-
-          bool isParBinValid{true};
-
-          // first check the conditions
-          for( auto& selection : parSelections ){
-            if( parBin.isVariableSet(selection.first) and not parBin.isBetweenEdges(selection.first, selection.second) ){
-              isParBinValid = false;
-              break;
-            }
-          }
-
-          // checking if the hist bin correspond to this
-          if( parBin.isVariableSet(axisVariable) and not parBin.isBetweenEdges(axisVariable, histogram->GetBinCenter(1+iBin)) ){
-            isParBinValid = false;
-          }
-
-          if( isParBinValid ){
-            // ok, then apply the weight
-            binValue *= dialCollectionPtr->getSupervisedParameterSet()->getParameterList()[iParBin].getParameterValue();
-
-            skipBin = false;
-            break;
-          }
-        }
-        if( skipBin ){ continue; }
-
-        // ok, add the fluctuated value
-        out += binValue;
-      }
-
-      return out;
-    }
-
-    // config
-    std::string name{};
-    std::string filePath{};
-    std::string histogramPath{};
-    std::string axisVariable{};
-    std::vector<std::pair<std::string, double>> parSelections{};
-
-    // internals
-    std::shared_ptr<TFile> file{nullptr};
-    TH1D* histogram{nullptr};
-    const DialCollection* dialCollectionPtr{nullptr}; // where the binning is defined
-  };
-  std::vector<ParSetNormaliser> parSetNormList;
-  for( auto& parSet : propagator.getParameterSetsList() ){
-    if( GenericToolbox::Json::doKeyExist(parSet.getConfig(), "normalisations") ){
-      for( auto& parSetNormConfig : GenericToolbox::Json::fetchValue<nlohmann::json>(parSet.getConfig(), "normalisations") ){
-        parSetNormList.emplace_back();
-        parSetNormList.back().readConfig( parSetNormConfig );
-
-        for( auto& dialCollection : propagator.getDialCollections() ){
-          if( dialCollection.getSupervisedParameterSet() == &parSet ){
-            parSetNormList.back().dialCollectionPtr = &dialCollection;
-            break;
-          }
-        }
-
-        parSetNormList.back().initialize();
-      }
-    }
-  }
-
-
-
-  // to be filled up
-  struct BinNormaliser{
-    void readConfig(const nlohmann::json& config_){
-      LogScopeIndent;
-
-      name = GenericToolbox::Json::fetchValue<std::string>(config_, "name");
-
-      if( not GenericToolbox::Json::fetchValue(config_, "isEnabled", true) ){
-        LogWarning << "Skipping disabled re-normalization config \"" << name << "\"" << std::endl;
-        return;
-      }
-
-      LogInfo << "Re-normalization config \"" << name << "\": ";
-
-      if     ( GenericToolbox::Json::doKeyExist( config_, "meanValue" ) ){
-        normParameter.first  = GenericToolbox::Json::fetchValue<double>(config_, "meanValue");
-        normParameter.second = GenericToolbox::Json::fetchValue(config_, "stdDev", 0);
-        LogInfo << "mean ± sigma = " << normParameter.first << " ± " << normParameter.second;
-      }
-      else if( GenericToolbox::Json::doKeyExist( config_, "disabledBinDim" ) ){
-        disabledBinDim = GenericToolbox::Json::fetchValue<std::string>(config_, "disabledBinDim");
-        LogInfo << "disabledBinDim = " << disabledBinDim;
-      }
-      else if( GenericToolbox::Json::doKeyExist( config_, "parSetNormName" ) ){
-        parSetNormaliserName = GenericToolbox::Json::fetchValue<std::string>(config_, "parSetNormName");
-        LogInfo << "parSetNormName = " << parSetNormaliserName;
-      }
-      else{
-        LogThrow("Unrecognized config.");
-      }
-
-      LogInfo << std::endl;
-    }
-
-    std::string name{};
-    std::pair<double, double> normParameter{std::nan("mean unset"), std::nan("stddev unset")};
-    std::string disabledBinDim{};
-    std::string parSetNormaliserName{};
-
-  };
-
-  struct CrossSectionData{
-    FitSample* samplePtr{nullptr};
-    nlohmann::json config{};
-    GenericToolbox::RawDataArray branchBinsData{};
-
-    TH1D histogram{};
-    std::vector<BinNormaliser> normList{};
-  };
-  std::vector<CrossSectionData> crossSectionDataList{};
-
-  LogInfo << "Initializing xsec samples..." << std::endl;
-  crossSectionDataList.reserve( propagator.getFitSampleSet().getFitSampleList().size() );
-  for( auto& sample : propagator.getFitSampleSet().getFitSampleList() ){
-    crossSectionDataList.emplace_back();
-    auto& xsecEntry = crossSectionDataList.back();
-
-    LogScopeIndent;
-    LogInfo << "Defining xsec entry: " << sample.getName() << std::endl;
-    xsecEntry.samplePtr = &sample;
-    xsecEntry.config = sample.getConfig();
-    xsecEntry.branchBinsData.resetCurrentByteOffset();
-    std::vector<std::string> leafNameList{};
-    leafNameList.reserve( sample.getMcContainer().histogram->GetNbinsX() );
-    for( int iBin = 0 ; iBin < sample.getMcContainer().histogram->GetNbinsX() ; iBin++ ){
-      leafNameList.emplace_back(Form("bin_%i/D", iBin));
-      xsecEntry.branchBinsData.writeRawData( double(0) );
-    }
-    xsecEntry.branchBinsData.lockArraySize();
-
-    xsecThrowTree->Branch(
-        GenericToolbox::generateCleanBranchName( sample.getName() ).c_str(),
-        xsecEntry.branchBinsData.getRawDataArray().data(),
-        GenericToolbox::joinVectorString(leafNameList, ":").c_str()
-    );
-
-    auto normConfigList = GenericToolbox::Json::fetchValue( xsecEntry.config, "normaliseParameterList", nlohmann::json() );
-    xsecEntry.normList.reserve( normConfigList.size() );
-    for( auto& normConfig : normConfigList ){
-      xsecEntry.normList.emplace_back();
-      xsecEntry.normList.back().readConfig( normConfig );
-    }
-
-    xsecEntry.histogram = TH1D(
-        sample.getName().c_str(),
-        sample.getName().c_str(),
-        sample.getMcContainer().histogram->GetNbinsX(),
-        0,
-        sample.getMcContainer().histogram->GetNbinsX()
-    );
-  }
-
-  int nToys{ clParser.getOptionVal<int>("nToys") };
-
-  // no bin volume of events -> use the nominal weight container
-  for( auto& xsec : crossSectionDataList ){
-    {
-      auto& mcEvList{xsec.samplePtr->getMcContainer().eventList};
-      std::for_each(mcEvList.begin(), mcEvList.end(), [](PhysicsEvent& ev_){ ev_.setNominalWeight(0); });
-    }
-    {
-      auto& dataEvList{xsec.samplePtr->getDataContainer().eventList};
-      std::for_each(dataEvList.begin(), dataEvList.end(), [](PhysicsEvent& ev_){ ev_.setNominalWeight(0); });
-    }
-  }
-
-
-
-
-  bool enableEventMcThrow{true};
-  bool enableStatThrowInToys{true};
-  auto xsecCalcConfig   = GenericToolbox::Json::fetchValue( cHandler.getConfig(), "xsecCalcConfig", nlohmann::json() );
-  enableStatThrowInToys = GenericToolbox::Json::fetchValue( xsecCalcConfig, "enableStatThrowInToys", enableStatThrowInToys);
-  enableEventMcThrow    = GenericToolbox::Json::fetchValue( xsecCalcConfig, "enableEventMcThrow", enableEventMcThrow);
-
-  std::stringstream ss; ss << LogWarning.getPrefixString() << "Generating " << nToys << " toys...";
-  for( int iToy = 0 ; iToy < nToys ; iToy++ ){
-
-    // loading...
-    GenericToolbox::displayProgressBar( iToy+1, nToys, ss.str() );
-
-    // Do the throwing:
-    propagator.throwParametersFromGlobalCovariance();
-    propagator.propagateParametersOnSamples();
-
-    for( auto& xsec : crossSectionDataList ){
-
-      if( enableStatThrowInToys ){
-        if( enableEventMcThrow ){
-          // Take into account the finite amount of event in MC
-          xsec.samplePtr->getMcContainer().throwEventMcError();
-        }
-        // Asimov bin content -> toy data
-        xsec.samplePtr->getMcContainer().throwStatError();
-      }
-
-      xsec.branchBinsData.resetCurrentByteOffset();
-      for( int iBin = 0 ; iBin < xsec.samplePtr->getMcContainer().histogram->GetNbinsX() ; iBin++ ){
-        double binData{ xsec.samplePtr->getMcContainer().histogram->GetBinContent(1+iBin) };
-
-        // special re-norm
-        for( auto& normData : xsec.normList ){
-          if( not std::isnan( normData.normParameter.first ) ){
-            double norm{normData.normParameter.first};
-            if( normData.normParameter.second != 0 ){ norm += normData.normParameter.second * gRandom->Gaus(); }
-            binData /= norm;
-          }
-          else if( not normData.parSetNormaliserName.empty() ){
-            ParSetNormaliser* parSetNormPtr{nullptr};
-            for( auto& parSetNorm : parSetNormList ){
-              if( parSetNorm.name == normData.parSetNormaliserName ){
-                parSetNormPtr = &parSetNorm;
-                break;
-              }
-            }
-            LogThrowIf(parSetNormPtr == nullptr, "Could not find parSetNorm obj with name: " << normData.parSetNormaliserName);
-
-            binData /= parSetNormPtr->getNormFactor();
-          }
-        }
-
-        // no bin volume of events
-        {
-          auto& mcEvList{xsec.samplePtr->getMcContainer().eventList};
-          std::for_each(mcEvList.begin(), mcEvList.end(), [&](PhysicsEvent& ev_){
-            if( iBin != ev_.getSampleBinIndex() ){ return; }
-            ev_.setNominalWeight( ev_.getNominalWeight() + binData );
-          });
-        }
-        {
-          auto& dataEvList{xsec.samplePtr->getDataContainer().eventList};
-          std::for_each(dataEvList.begin(), dataEvList.end(), [&](PhysicsEvent& ev_){
-            if( iBin != ev_.getSampleBinIndex() ){ return; }
-            ev_.setNominalWeight( ev_.getNominalWeight() + binData );
-          });
-        }
-
-
-
-        // bin volume
-        auto& bin = xsec.samplePtr->getMcContainer().binning.getBinsList()[iBin];
-        double binVolume{1};
-
-        for( size_t iDim = 0 ; iDim < bin.getEdgesList().size() ; iDim++ ){
-          auto& edges = bin.getEdgesList()[iDim];
-          if( edges.first == edges.second ) continue; // no volume, just a condition variable
-
-          // is this bin excluded from norm?
-          if( not bin.getVariableNameList()[iDim].empty() and std::any_of(
-                xsec.normList.begin(), xsec.normList.end(), [&](const BinNormaliser& normData_){
-                  return (
-                      not normData_.disabledBinDim.empty()
-                      and normData_.disabledBinDim == bin.getVariableNameList()[iDim] );
-                }
-              )
-          ){ continue; }
-          binVolume *= std::max( edges.first, edges.second ) - std::min(edges.first, edges.second);
-        }
-
-        binData /= binVolume;
-
-        xsec.branchBinsData.writeRawData( binData );
-      }
-    }
-
-    // Write the branches
-    xsecThrowTree->Fill();
-  }
-
-  LogInfo << "Writing throws..." << std::endl;
-  GenericToolbox::writeInTFile( GenericToolbox::mkdirTFile(calcXsecDir, "throws"), xsecThrowTree );
-
-  LogInfo << "Calculating mean & covariance matrix..." << std::endl;
-  auto* meanValuesVector = GenericToolbox::generateMeanVectorOfTree( xsecThrowTree );
-  auto* globalCovMatrix = GenericToolbox::generateCovarianceMatrixOfTree( xsecThrowTree );
-
-  auto* globalCovMatrixHist = GenericToolbox::convertTMatrixDtoTH2D(globalCovMatrix);
-  auto* globalCorMatrixHist = GenericToolbox::convertTMatrixDtoTH2D(GenericToolbox::convertToCorrelationMatrix(globalCovMatrix));
-
-  std::vector<TH1D> binValues{};
-  binValues.reserve( propagator.getFitSampleSet().getFitSampleList().size() );
-  int iBinGlobal{-1};
-
-  for( auto& xsec : crossSectionDataList ){
-
-    for( int iBin = 0 ; iBin < xsec.samplePtr->getMcContainer().histogram->GetNbinsX() ; iBin++ ){
-      iBinGlobal++;
-
-      std::string binTitle = xsec.samplePtr->getBinning().getBinsList()[iBin].getSummary();
-      double binVolume = xsec.samplePtr->getBinning().getBinsList()[iBin].getVolume();
-
-      xsec.histogram.SetBinContent( 1+iBin, (*meanValuesVector)[iBinGlobal] );
-      xsec.histogram.SetBinError( 1+iBin, TMath::Sqrt( (*globalCovMatrix)[iBinGlobal][iBinGlobal] ) );
-      xsec.histogram.GetXaxis()->SetBinLabel( 1+iBin, binTitle.c_str() );
-
-      globalCovMatrixHist->GetXaxis()->SetBinLabel(1+iBinGlobal, GenericToolbox::joinPath(xsec.samplePtr->getName(), binTitle).c_str());
-      globalCorMatrixHist->GetXaxis()->SetBinLabel(1+iBinGlobal, GenericToolbox::joinPath(xsec.samplePtr->getName(), binTitle).c_str());
-      globalCovMatrixHist->GetYaxis()->SetBinLabel(1+iBinGlobal, GenericToolbox::joinPath(xsec.samplePtr->getName(), binTitle).c_str());
-      globalCorMatrixHist->GetYaxis()->SetBinLabel(1+iBinGlobal, GenericToolbox::joinPath(xsec.samplePtr->getName(), binTitle).c_str());
-    }
-
-    xsec.histogram.SetMarkerStyle(kFullDotLarge);
-    xsec.histogram.SetMarkerColor(kGreen-3);
-    xsec.histogram.SetMarkerSize(0.5);
-    xsec.histogram.SetLineWidth(2);
-    xsec.histogram.SetLineColor(kGreen-3);
-    xsec.histogram.SetDrawOption("E1");
-    xsec.histogram.GetXaxis()->LabelsOption("v");
-    xsec.histogram.GetXaxis()->SetLabelSize(0.02);
-    xsec.histogram.GetYaxis()->SetTitle( GenericToolbox::Json::fetchValue(xsec.samplePtr->getConfig(), "yAxis", "#delta#sigma").c_str() );
-
-    GenericToolbox::writeInTFile(
-        GenericToolbox::mkdirTFile(calcXsecDir, "histograms"),
-        &xsec.histogram, GenericToolbox::generateCleanBranchName( xsec.samplePtr->getName() )
-    );
-
-  }
-
-  globalCovMatrixHist->GetXaxis()->SetLabelSize(0.02);
-  globalCovMatrixHist->GetYaxis()->SetLabelSize(0.02);
-  GenericToolbox::writeInTFile(GenericToolbox::mkdirTFile(calcXsecDir, "matrices"), globalCovMatrixHist, "covarianceMatrix");
-
-  globalCorMatrixHist->GetXaxis()->SetLabelSize(0.02);
-  globalCorMatrixHist->GetYaxis()->SetLabelSize(0.02);
-  globalCorMatrixHist->GetZaxis()->SetRangeUser(-1, 1);
-  GenericToolbox::writeInTFile(GenericToolbox::mkdirTFile(calcXsecDir, "matrices"), globalCorMatrixHist, "correlationMatrix");
-
-  // now propagate to the engine for the plot generator
-  LogInfo << "Re-normalizing the samples for the plot generator..." << std::endl;
-
-  for( auto& xsec : crossSectionDataList ){
-    // this gives the average as the event weights were summed together
-    {
-      auto &mcEvList{xsec.samplePtr->getMcContainer().eventList};
-      std::vector<size_t> nEventInBin(xsec.histogram.GetNbinsX(), 0);
-      for( size_t iBin = 0 ; iBin < nEventInBin.size() ; iBin++ ){
-        nEventInBin[iBin] = std::count_if(mcEvList.begin(), mcEvList.end(), [iBin](PhysicsEvent &ev_) {
-          return ev_.getSampleBinIndex() == iBin;
-        });
-      }
-
-      std::for_each(mcEvList.begin(), mcEvList.end(), [&](PhysicsEvent &ev_) {
-        ev_.setEventWeight(ev_.getNominalWeight() / nToys / double(nEventInBin[ev_.getSampleBinIndex()]) );
-      });
-    }
-    {
-      auto &dataEvList{xsec.samplePtr->getDataContainer().eventList};
-      std::vector<size_t> nEventInBin(xsec.histogram.GetNbinsX(), 0);
-      for( size_t iBin = 0 ; iBin < nEventInBin.size() ; iBin++ ){
-        nEventInBin[iBin] = std::count_if(dataEvList.begin(), dataEvList.end(), [iBin](PhysicsEvent &ev_) {
-          return ev_.getSampleBinIndex() == iBin;
-        });
-      }
-
-      std::for_each(dataEvList.begin(), dataEvList.end(), [&](PhysicsEvent &ev_) {
-        ev_.setEventWeight(ev_.getNominalWeight() / nToys / double(nEventInBin[ev_.getSampleBinIndex()]) );
-      });
-    }
-  }
-
-  LogInfo << "Generating xsec sample plots..." << std::endl;
-  // manual trigger to tweak the error bars
-  propagator.getPlotGenerator().generateSampleHistograms();
-
-  for( auto& histHolder : propagator.getPlotGenerator().getHistHolderList(0) ){
-    if( not histHolder.isData ){ continue; } // only data will print errors
-
-    const CrossSectionData* xsecDataPtr{nullptr};
-    for( auto& xsecData : crossSectionDataList ){
-      if( xsecData.samplePtr  == histHolder.fitSamplePtr){
-        xsecDataPtr = &xsecData;
-        break;
-      }
-    }
-    LogThrowIf(xsecDataPtr==nullptr, "corresponding data not found");
-
-    // alright, now rescale error bars
-    for( int iBin = 0 ; iBin < histHolder.histPtr->GetNbinsX() ; iBin++ ){
-      // relative error should be set
-      histHolder.histPtr->SetBinError(
-          1+iBin,
-          histHolder.histPtr->GetBinContent(1+iBin)
-          * xsecDataPtr->histogram.GetBinError(1+iBin)
-          / xsecDataPtr->histogram.GetBinContent(1+iBin)
-      );
-    }
-  }
-
-  propagator.getPlotGenerator().generateCanvas(
-      propagator.getPlotGenerator().getHistHolderList(0),
-      GenericToolbox::mkdirTFile(calcXsecDir, "plots/canvas")
-  );
-
-
-  LogInfo << "Writing event samples in TTrees..." << std::endl;
-  propagator.getTreeWriter().writeSamples( GenericToolbox::mkdirTFile(calcXsecDir, "events") );
-
-
-<<<<<<< HEAD
-  GlobalVariables::getParallelWorker().reset();
-}
-
-=======
-  GundamGlobals::getParallelWorker().reset();
-}
-
-
->>>>>>> 2deb0e88
+
+#include "GundamGlobals.h"
+#include "GundamApp.h"
+#include "GundamUtils.h"
+#include "Propagator.h"
+#include "ConfigUtils.h"
+
+#ifdef GUNDAM_USING_CACHE_MANAGER
+#include "CacheManager.h"
+#endif
+
+#include "Logger.h"
+#include "CmdLineParser.h"
+#include "GenericToolbox.h"
+#include "GenericToolbox.Json.h"
+#include "GenericToolbox.Root.h"
+
+#include <TFile.h>
+#include "TDirectory.h"
+#include "TH1D.h"
+#include "TH2D.h"
+
+#include <string>
+#include <vector>
+
+
+LoggerInit([]{
+  Logger::getUserHeader() << "[" << FILENAME << "]";
+});
+
+
+int main(int argc, char** argv){
+
+  GundamApp app{"cross-section calculator tool"};
+
+  // --------------------------
+  // Read Command Line Args:
+  // --------------------------
+  CmdLineParser clParser;
+
+  clParser.addDummyOption("Main options:");
+  clParser.addOption("configFile", {"-c", "--config-file"}, "Specify path to the fitter config file");
+  clParser.addOption("fitterOutputFile", {"-f"}, "Specify the fitter output file");
+  clParser.addOption("outputFile", {"-o", "--out-file"}, "Specify the CalcXsec output file");
+  clParser.addOption("nbThreads", {"-t", "--nb-threads"}, "Specify nb of parallel threads");
+  clParser.addOption("nToys", {"-n"}, "Specify number of toys");
+  clParser.addOption("randomSeed", {"-s", "--seed"}, "Set random seed");
+
+  clParser.addDummyOption("Trigger options:");
+  clParser.addTriggerOption("dryRun", {"-d", "--dry-run"}, "Only overrides fitter config and print it.");
+
+  LogInfo << "Usage: " << std::endl;
+  LogInfo << clParser.getConfigSummary() << std::endl << std::endl;
+
+  clParser.parseCmdLine(argc, argv);
+
+  LogThrowIf(clParser.isNoOptionTriggered(), "No option was provided.");
+
+  LogInfo << "Provided arguments: " << std::endl;
+  LogInfo << clParser.getValueSummary() << std::endl << std::endl;
+
+
+  // Sanity checks
+  LogThrowIf(not clParser.isOptionTriggered("configFile"), "Xsec calculator config file not provided.");
+  LogThrowIf(not clParser.isOptionTriggered("fitterOutputFile"), "Did not provide the output fitter file.");
+  LogThrowIf(not clParser.isOptionTriggered("nToys"), "Did not provide number of toys.");
+
+
+  // Global parameters
+  gRandom = new TRandom3(0);     // Initialize with a UUID
+  if( clParser.isOptionTriggered("randomSeed") ){
+    LogAlert << "Using user-specified random seed: " << clParser.getOptionVal<ULong_t>("randomSeed") << std::endl;
+    gRandom->SetSeed(clParser.getOptionVal<ULong_t>("randomSeed"));
+  }
+  else{
+    ULong_t seed = time(nullptr);
+    LogInfo << "Using \"time(nullptr)\" random seed: " << seed << std::endl;
+    gRandom->SetSeed(seed);
+  }
+  
+  GundamGlobals::setNbThreads(clParser.getOptionVal("nbThreads", 1));
+  LogInfo << "Running the fitter with " << GundamGlobals::getNbThreads() << " parallel threads." << std::endl;
+
+  // Reading fitter file
+  LogInfo << "Opening fitter output file: " << clParser.getOptionVal<std::string>("fitterOutputFile") << std::endl;
+  auto fitterFile = std::unique_ptr<TFile>( TFile::Open( clParser.getOptionVal<std::string>("fitterOutputFile").c_str() ) );
+  LogThrowIf( fitterFile == nullptr, "Could not open fitter output file." );
+
+  using namespace GundamUtils;
+  ObjectReader::throwIfNotFound = true;
+
+  nlohmann::json fitterConfig;
+  ObjectReader::readObject<TNamed>(fitterFile.get(), {{"gundam/config_TNamed"}, {"gundamFitter/unfoldedConfig_TNamed"}}, [&](TNamed* config_){
+    fitterConfig = GenericToolbox::Json::readConfigJsonStr( config_->GetTitle() );
+  });
+  ConfigUtils::ConfigHandler cHandler{ fitterConfig };
+
+  // Disabling defined samples:
+  LogInfo << "Removing defined samples..." << std::endl;
+  ConfigUtils::applyOverrides(
+      cHandler.getConfig(),
+      GenericToolbox::Json::readConfigJsonStr(R"({"fitterEngineConfig":{"propagatorConfig":{"fitSampleSetConfig":{"fitSampleList":[]}}}})")
+  );
+
+  // Disabling defined plots:
+  LogInfo << "Removing defined plots..." << std::endl;
+  ConfigUtils::applyOverrides(
+      cHandler.getConfig(),
+      GenericToolbox::Json::readConfigJsonStr(R"({"fitterEngineConfig":{"propagatorConfig":{"plotGeneratorConfig":{}}}})")
+  );
+
+  // Defining signal samples
+  nlohmann::json xsecConfig{ ConfigUtils::readConfigFile( clParser.getOptionVal<std::string>("configFile") ) };
+  cHandler.override( xsecConfig );
+  LogInfo << "Override done." << std::endl;
+
+  if( clParser.isOptionTriggered("dryRun") ){
+    std::cout << cHandler.toString() << std::endl;
+
+    LogAlert << "Exiting as dry-run is set." << std::endl;
+    return EXIT_SUCCESS;
+  }
+
+
+  auto configPropagator = GenericToolbox::Json::fetchValuePath<nlohmann::json>( cHandler.getConfig(), "fitterEngineConfig/propagatorConfig" );
+
+  // Create a propagator object
+  Propagator propagator;
+
+  // Read the whole fitter config with the override parameters
+  propagator.readConfig( configPropagator );
+
+  // We are only interested in our MC. Data has already been used to get the post-fit error/values
+  propagator.setLoadAsimovData( true );
+
+  // Disabling eigen decomposed parameters
+  propagator.setEnableEigenToOrigInPropagate( false );
+
+  // Load post-fit parameters as "prior" so we can reset the weight to this point when throwing toys
+  ObjectReader::readObject<TNamed>( fitterFile.get(), "FitterEngine/postFit/parState_TNamed", [&](TNamed* parState_){
+    propagator.injectParameterValues( parState_->GetTitle() );
+    for( auto& parSet : propagator.getParameterSetsList() ){
+      if( not parSet.isEnabled() ){ continue; }
+      for( auto& par : parSet.getParameterList() ){
+        if( not par.isEnabled() ){ continue; }
+        par.setPriorValue( par.getParameterValue() );
+      }
+    }
+  });
+
+  // Load the post-fit covariance matrix
+  ObjectReader::readObject<TH2D>(
+      fitterFile.get(), "FitterEngine/postFit/Hesse/hessian/postfitCovarianceOriginal_TH2D",
+      [&](TH2D* hCovPostFit_){
+    propagator.setGlobalCovarianceMatrix(std::make_shared<TMatrixD>(hCovPostFit_->GetNbinsX(), hCovPostFit_->GetNbinsX()));
+    for( int iBin = 0 ; iBin < hCovPostFit_->GetNbinsX() ; iBin++ ){
+      for( int jBin = 0 ; jBin < hCovPostFit_->GetNbinsX() ; jBin++ ){
+        (*propagator.getGlobalCovarianceMatrix())[iBin][jBin] = hCovPostFit_->GetBinContent(1 + iBin, 1 + jBin);
+      }
+    }
+  });
+
+  // Sample binning using parameterSetName
+  for( auto& sample : propagator.getFitSampleSet().getFitSampleList() ){
+    auto associatedParSet = GenericToolbox::Json::fetchValue<std::string>(sample.getConfig(), "parameterSetName");
+
+    // Looking for parSet
+    auto foundDialCollection = std::find_if(
+        propagator.getDialCollections().begin(), propagator.getDialCollections().end(),
+        [&](const DialCollection& dialCollection_){
+          auto* parSetPtr{dialCollection_.getSupervisedParameterSet()};
+          if( parSetPtr == nullptr ){ return false; }
+          return ( parSetPtr->getName() == associatedParSet );
+    });
+    LogThrowIf(
+        foundDialCollection == propagator.getDialCollections().end(),
+        "Could not find " << associatedParSet << " among fit dial collections: "
+        << GenericToolbox::iterableToString(propagator.getDialCollections(), [](const DialCollection& dialCollection_){
+          return dialCollection_.getTitle();
+        }
+    ));
+
+    LogThrowIf(foundDialCollection->getDialBinSet().isEmpty(), "Could not find binning");
+    sample.setBinningFilePath( foundDialCollection->getDialBinSet().getFilePath() );
+  }
+
+  // Load everything
+  propagator.initialize();
+
+  // Creating output file
+  std::string outFilePath{};
+  if( clParser.isOptionTriggered("outputFile") ){ outFilePath = clParser.getOptionVal<std::string>("outputFile"); }
+  else{
+    // appendixDict["optionName"] = "Appendix"
+    // this list insure all appendices will appear in the same order
+    std::vector<std::pair<std::string, std::string>> appendixDict{
+        {"configFile", "%s"},
+        {"fitterOutputFile", "Fit_%s"},
+        {"nToys", "nToys_%s"},
+        {"randomSeed", "Seed_%s"},
+    };
+
+    outFilePath = "xsecCalc_" + GundamUtils::generateFileName(clParser, appendixDict) + ".root";
+
+    std::string outFolder{GenericToolbox::Json::fetchValue<std::string>(xsecConfig, "outputFolder", "./")};
+    outFilePath = GenericToolbox::joinPath(outFolder, outFilePath);
+  }
+
+  app.setCmdLinePtr( &clParser );
+  app.setConfigString( ConfigUtils::ConfigHandler{xsecConfig}.toString() );
+  app.openOutputFile( outFilePath );
+  app.writeAppInfo();
+
+  auto* calcXsecDir{ GenericToolbox::mkdirTFile(app.getOutfilePtr(), "calcXsec") };
+
+  LogInfo << "Creating throws tree" << std::endl;
+  auto* xsecThrowTree = new TTree("xsecThrow", "xsecThrow");
+  xsecThrowTree->SetDirectory( GenericToolbox::mkdirTFile(calcXsecDir, "throws") ); // temp saves will be done here
+
+
+  LogInfo << "Creating normalizer objects..." << std::endl;
+  // flux renorm with toys
+  struct ParSetNormaliser{
+    void readConfig(const nlohmann::json& config_){
+      LogScopeIndent;
+
+      name = GenericToolbox::Json::fetchValue<std::string>(config_, "name");
+      LogInfo << "ParSetNormaliser config \"" << name << "\": " << std::endl;
+
+      // mandatory
+      filePath = GenericToolbox::Json::fetchValue<std::string>(config_, "filePath");
+      histogramPath = GenericToolbox::Json::fetchValue<std::string>(config_, "histogramPath");
+      axisVariable = GenericToolbox::Json::fetchValue<std::string>(config_, "axisVariable");
+
+      // optionals
+      for( auto& parSelConfig : GenericToolbox::Json::fetchValue<nlohmann::json>(config_, "parSelections") ){
+        parSelections.emplace_back();
+        parSelections.back().first = GenericToolbox::Json::fetchValue<std::string>(parSelConfig, "name");
+        parSelections.back().second = GenericToolbox::Json::fetchValue<double>(parSelConfig, "value");
+      }
+      parSelections = GenericToolbox::Json::fetchValue(config_, "parSelections", parSelections);
+
+      // init
+      LogScopeIndent;
+      LogInfo << GET_VAR_NAME_VALUE(filePath) << std::endl;
+      LogInfo << GET_VAR_NAME_VALUE(histogramPath) << std::endl;
+      LogInfo << GET_VAR_NAME_VALUE(axisVariable) << std::endl;
+
+      if( not parSelections.empty() ){
+        LogInfo << "parSelections:" << std::endl;
+        for( auto& parSelection : parSelections ){
+          LogScopeIndent;
+          LogInfo << parSelection.first << " -> " << parSelection.second << std::endl;
+        }
+      }
+
+    }
+    void initialize(){
+      LogThrowIf(dialCollectionPtr == nullptr, "Associated dial collection not provided.");
+      LogThrowIf(not dialCollectionPtr->isBinned(), "Dial collection is not binned.");
+      LogThrowIf(dialCollectionPtr->getSupervisedParameter() != nullptr, "Need a dial collection that handle a whole parSet.");
+
+      file = std::make_shared<TFile>( filePath.c_str() );
+      LogThrowIf(file == nullptr, "Could not open file");
+
+      histogram = file->Get<TH1D>( histogramPath.c_str() );
+      LogThrowIf(histogram == nullptr, "Could not find histogram.");
+    }
+    [[nodiscard]] double getNormFactor() const {
+      double out{0};
+
+      for( int iBin = 0 ; iBin < histogram->GetNbinsX() ; iBin++ ){
+        double binValue{histogram->GetBinContent(1+iBin)};
+
+
+        // do we skip this bin? if not, apply coefficient
+        bool skipBin{true};
+        for( size_t iParBin = 0 ; iParBin < dialCollectionPtr->getDialBinSet().getBinsList().size() ; iParBin++ ){
+          const DataBin& parBin = dialCollectionPtr->getDialBinSet().getBinsList()[iParBin];
+
+          bool isParBinValid{true};
+
+          // first check the conditions
+          for( auto& selection : parSelections ){
+            if( parBin.isVariableSet(selection.first) and not parBin.isBetweenEdges(selection.first, selection.second) ){
+              isParBinValid = false;
+              break;
+            }
+          }
+
+          // checking if the hist bin correspond to this
+          if( parBin.isVariableSet(axisVariable) and not parBin.isBetweenEdges(axisVariable, histogram->GetBinCenter(1+iBin)) ){
+            isParBinValid = false;
+          }
+
+          if( isParBinValid ){
+            // ok, then apply the weight
+            binValue *= dialCollectionPtr->getSupervisedParameterSet()->getParameterList()[iParBin].getParameterValue();
+
+            skipBin = false;
+            break;
+          }
+        }
+        if( skipBin ){ continue; }
+
+        // ok, add the fluctuated value
+        out += binValue;
+      }
+
+      return out;
+    }
+
+    // config
+    std::string name{};
+    std::string filePath{};
+    std::string histogramPath{};
+    std::string axisVariable{};
+    std::vector<std::pair<std::string, double>> parSelections{};
+
+    // internals
+    std::shared_ptr<TFile> file{nullptr};
+    TH1D* histogram{nullptr};
+    const DialCollection* dialCollectionPtr{nullptr}; // where the binning is defined
+  };
+  std::vector<ParSetNormaliser> parSetNormList;
+  for( auto& parSet : propagator.getParameterSetsList() ){
+    if( GenericToolbox::Json::doKeyExist(parSet.getConfig(), "normalisations") ){
+      for( auto& parSetNormConfig : GenericToolbox::Json::fetchValue<nlohmann::json>(parSet.getConfig(), "normalisations") ){
+        parSetNormList.emplace_back();
+        parSetNormList.back().readConfig( parSetNormConfig );
+
+        for( auto& dialCollection : propagator.getDialCollections() ){
+          if( dialCollection.getSupervisedParameterSet() == &parSet ){
+            parSetNormList.back().dialCollectionPtr = &dialCollection;
+            break;
+          }
+        }
+
+        parSetNormList.back().initialize();
+      }
+    }
+  }
+
+
+
+  // to be filled up
+  struct BinNormaliser{
+    void readConfig(const nlohmann::json& config_){
+      LogScopeIndent;
+
+      name = GenericToolbox::Json::fetchValue<std::string>(config_, "name");
+
+      if( not GenericToolbox::Json::fetchValue(config_, "isEnabled", true) ){
+        LogWarning << "Skipping disabled re-normalization config \"" << name << "\"" << std::endl;
+        return;
+      }
+
+      LogInfo << "Re-normalization config \"" << name << "\": ";
+
+      if     ( GenericToolbox::Json::doKeyExist( config_, "meanValue" ) ){
+        normParameter.first  = GenericToolbox::Json::fetchValue<double>(config_, "meanValue");
+        normParameter.second = GenericToolbox::Json::fetchValue(config_, "stdDev", 0);
+        LogInfo << "mean ± sigma = " << normParameter.first << " ± " << normParameter.second;
+      }
+      else if( GenericToolbox::Json::doKeyExist( config_, "disabledBinDim" ) ){
+        disabledBinDim = GenericToolbox::Json::fetchValue<std::string>(config_, "disabledBinDim");
+        LogInfo << "disabledBinDim = " << disabledBinDim;
+      }
+      else if( GenericToolbox::Json::doKeyExist( config_, "parSetNormName" ) ){
+        parSetNormaliserName = GenericToolbox::Json::fetchValue<std::string>(config_, "parSetNormName");
+        LogInfo << "parSetNormName = " << parSetNormaliserName;
+      }
+      else{
+        LogThrow("Unrecognized config.");
+      }
+
+      LogInfo << std::endl;
+    }
+
+    std::string name{};
+    std::pair<double, double> normParameter{std::nan("mean unset"), std::nan("stddev unset")};
+    std::string disabledBinDim{};
+    std::string parSetNormaliserName{};
+
+  };
+
+  struct CrossSectionData{
+    FitSample* samplePtr{nullptr};
+    nlohmann::json config{};
+    GenericToolbox::RawDataArray branchBinsData{};
+
+    TH1D histogram{};
+    std::vector<BinNormaliser> normList{};
+  };
+  std::vector<CrossSectionData> crossSectionDataList{};
+
+  LogInfo << "Initializing xsec samples..." << std::endl;
+  crossSectionDataList.reserve( propagator.getFitSampleSet().getFitSampleList().size() );
+  for( auto& sample : propagator.getFitSampleSet().getFitSampleList() ){
+    crossSectionDataList.emplace_back();
+    auto& xsecEntry = crossSectionDataList.back();
+
+    LogScopeIndent;
+    LogInfo << "Defining xsec entry: " << sample.getName() << std::endl;
+    xsecEntry.samplePtr = &sample;
+    xsecEntry.config = sample.getConfig();
+    xsecEntry.branchBinsData.resetCurrentByteOffset();
+    std::vector<std::string> leafNameList{};
+    leafNameList.reserve( sample.getMcContainer().histogram->GetNbinsX() );
+    for( int iBin = 0 ; iBin < sample.getMcContainer().histogram->GetNbinsX() ; iBin++ ){
+      leafNameList.emplace_back(Form("bin_%i/D", iBin));
+      xsecEntry.branchBinsData.writeRawData( double(0) );
+    }
+    xsecEntry.branchBinsData.lockArraySize();
+
+    xsecThrowTree->Branch(
+        GenericToolbox::generateCleanBranchName( sample.getName() ).c_str(),
+        xsecEntry.branchBinsData.getRawDataArray().data(),
+        GenericToolbox::joinVectorString(leafNameList, ":").c_str()
+    );
+
+    auto normConfigList = GenericToolbox::Json::fetchValue( xsecEntry.config, "normaliseParameterList", nlohmann::json() );
+    xsecEntry.normList.reserve( normConfigList.size() );
+    for( auto& normConfig : normConfigList ){
+      xsecEntry.normList.emplace_back();
+      xsecEntry.normList.back().readConfig( normConfig );
+    }
+
+    xsecEntry.histogram = TH1D(
+        sample.getName().c_str(),
+        sample.getName().c_str(),
+        sample.getMcContainer().histogram->GetNbinsX(),
+        0,
+        sample.getMcContainer().histogram->GetNbinsX()
+    );
+  }
+
+  int nToys{ clParser.getOptionVal<int>("nToys") };
+
+  // no bin volume of events -> use the nominal weight container
+  for( auto& xsec : crossSectionDataList ){
+    {
+      auto& mcEvList{xsec.samplePtr->getMcContainer().eventList};
+      std::for_each(mcEvList.begin(), mcEvList.end(), [](PhysicsEvent& ev_){ ev_.setNominalWeight(0); });
+    }
+    {
+      auto& dataEvList{xsec.samplePtr->getDataContainer().eventList};
+      std::for_each(dataEvList.begin(), dataEvList.end(), [](PhysicsEvent& ev_){ ev_.setNominalWeight(0); });
+    }
+  }
+
+
+
+
+  bool enableEventMcThrow{true};
+  bool enableStatThrowInToys{true};
+  auto xsecCalcConfig   = GenericToolbox::Json::fetchValue( cHandler.getConfig(), "xsecCalcConfig", nlohmann::json() );
+  enableStatThrowInToys = GenericToolbox::Json::fetchValue( xsecCalcConfig, "enableStatThrowInToys", enableStatThrowInToys);
+  enableEventMcThrow    = GenericToolbox::Json::fetchValue( xsecCalcConfig, "enableEventMcThrow", enableEventMcThrow);
+
+  std::stringstream ss; ss << LogWarning.getPrefixString() << "Generating " << nToys << " toys...";
+  for( int iToy = 0 ; iToy < nToys ; iToy++ ){
+
+    // loading...
+    GenericToolbox::displayProgressBar( iToy+1, nToys, ss.str() );
+
+    // Do the throwing:
+    propagator.throwParametersFromGlobalCovariance();
+    propagator.propagateParametersOnSamples();
+
+    for( auto& xsec : crossSectionDataList ){
+
+      if( enableStatThrowInToys ){
+        if( enableEventMcThrow ){
+          // Take into account the finite amount of event in MC
+          xsec.samplePtr->getMcContainer().throwEventMcError();
+        }
+        // Asimov bin content -> toy data
+        xsec.samplePtr->getMcContainer().throwStatError();
+      }
+
+      xsec.branchBinsData.resetCurrentByteOffset();
+      for( int iBin = 0 ; iBin < xsec.samplePtr->getMcContainer().histogram->GetNbinsX() ; iBin++ ){
+        double binData{ xsec.samplePtr->getMcContainer().histogram->GetBinContent(1+iBin) };
+
+        // special re-norm
+        for( auto& normData : xsec.normList ){
+          if( not std::isnan( normData.normParameter.first ) ){
+            double norm{normData.normParameter.first};
+            if( normData.normParameter.second != 0 ){ norm += normData.normParameter.second * gRandom->Gaus(); }
+            binData /= norm;
+          }
+          else if( not normData.parSetNormaliserName.empty() ){
+            ParSetNormaliser* parSetNormPtr{nullptr};
+            for( auto& parSetNorm : parSetNormList ){
+              if( parSetNorm.name == normData.parSetNormaliserName ){
+                parSetNormPtr = &parSetNorm;
+                break;
+              }
+            }
+            LogThrowIf(parSetNormPtr == nullptr, "Could not find parSetNorm obj with name: " << normData.parSetNormaliserName);
+
+            binData /= parSetNormPtr->getNormFactor();
+          }
+        }
+
+        // no bin volume of events
+        {
+          auto& mcEvList{xsec.samplePtr->getMcContainer().eventList};
+          std::for_each(mcEvList.begin(), mcEvList.end(), [&](PhysicsEvent& ev_){
+            if( iBin != ev_.getSampleBinIndex() ){ return; }
+            ev_.setNominalWeight( ev_.getNominalWeight() + binData );
+          });
+        }
+        {
+          auto& dataEvList{xsec.samplePtr->getDataContainer().eventList};
+          std::for_each(dataEvList.begin(), dataEvList.end(), [&](PhysicsEvent& ev_){
+            if( iBin != ev_.getSampleBinIndex() ){ return; }
+            ev_.setNominalWeight( ev_.getNominalWeight() + binData );
+          });
+        }
+
+
+
+        // bin volume
+        auto& bin = xsec.samplePtr->getMcContainer().binning.getBinsList()[iBin];
+        double binVolume{1};
+
+        for( size_t iDim = 0 ; iDim < bin.getEdgesList().size() ; iDim++ ){
+          auto& edges = bin.getEdgesList()[iDim];
+          if( edges.first == edges.second ) continue; // no volume, just a condition variable
+
+          // is this bin excluded from norm?
+          if( not bin.getVariableNameList()[iDim].empty() and std::any_of(
+                xsec.normList.begin(), xsec.normList.end(), [&](const BinNormaliser& normData_){
+                  return (
+                      not normData_.disabledBinDim.empty()
+                      and normData_.disabledBinDim == bin.getVariableNameList()[iDim] );
+                }
+              )
+          ){ continue; }
+          binVolume *= std::max( edges.first, edges.second ) - std::min(edges.first, edges.second);
+        }
+
+        binData /= binVolume;
+
+        xsec.branchBinsData.writeRawData( binData );
+      }
+    }
+
+    // Write the branches
+    xsecThrowTree->Fill();
+  }
+
+  LogInfo << "Writing throws..." << std::endl;
+  GenericToolbox::writeInTFile( GenericToolbox::mkdirTFile(calcXsecDir, "throws"), xsecThrowTree );
+
+  LogInfo << "Calculating mean & covariance matrix..." << std::endl;
+  auto* meanValuesVector = GenericToolbox::generateMeanVectorOfTree( xsecThrowTree );
+  auto* globalCovMatrix = GenericToolbox::generateCovarianceMatrixOfTree( xsecThrowTree );
+
+  auto* globalCovMatrixHist = GenericToolbox::convertTMatrixDtoTH2D(globalCovMatrix);
+  auto* globalCorMatrixHist = GenericToolbox::convertTMatrixDtoTH2D(GenericToolbox::convertToCorrelationMatrix(globalCovMatrix));
+
+  std::vector<TH1D> binValues{};
+  binValues.reserve( propagator.getFitSampleSet().getFitSampleList().size() );
+  int iBinGlobal{-1};
+
+  for( auto& xsec : crossSectionDataList ){
+
+    for( int iBin = 0 ; iBin < xsec.samplePtr->getMcContainer().histogram->GetNbinsX() ; iBin++ ){
+      iBinGlobal++;
+
+      std::string binTitle = xsec.samplePtr->getBinning().getBinsList()[iBin].getSummary();
+      double binVolume = xsec.samplePtr->getBinning().getBinsList()[iBin].getVolume();
+
+      xsec.histogram.SetBinContent( 1+iBin, (*meanValuesVector)[iBinGlobal] );
+      xsec.histogram.SetBinError( 1+iBin, TMath::Sqrt( (*globalCovMatrix)[iBinGlobal][iBinGlobal] ) );
+      xsec.histogram.GetXaxis()->SetBinLabel( 1+iBin, binTitle.c_str() );
+
+      globalCovMatrixHist->GetXaxis()->SetBinLabel(1+iBinGlobal, GenericToolbox::joinPath(xsec.samplePtr->getName(), binTitle).c_str());
+      globalCorMatrixHist->GetXaxis()->SetBinLabel(1+iBinGlobal, GenericToolbox::joinPath(xsec.samplePtr->getName(), binTitle).c_str());
+      globalCovMatrixHist->GetYaxis()->SetBinLabel(1+iBinGlobal, GenericToolbox::joinPath(xsec.samplePtr->getName(), binTitle).c_str());
+      globalCorMatrixHist->GetYaxis()->SetBinLabel(1+iBinGlobal, GenericToolbox::joinPath(xsec.samplePtr->getName(), binTitle).c_str());
+    }
+
+    xsec.histogram.SetMarkerStyle(kFullDotLarge);
+    xsec.histogram.SetMarkerColor(kGreen-3);
+    xsec.histogram.SetMarkerSize(0.5);
+    xsec.histogram.SetLineWidth(2);
+    xsec.histogram.SetLineColor(kGreen-3);
+    xsec.histogram.SetDrawOption("E1");
+    xsec.histogram.GetXaxis()->LabelsOption("v");
+    xsec.histogram.GetXaxis()->SetLabelSize(0.02);
+    xsec.histogram.GetYaxis()->SetTitle( GenericToolbox::Json::fetchValue(xsec.samplePtr->getConfig(), "yAxis", "#delta#sigma").c_str() );
+
+    GenericToolbox::writeInTFile(
+        GenericToolbox::mkdirTFile(calcXsecDir, "histograms"),
+        &xsec.histogram, GenericToolbox::generateCleanBranchName( xsec.samplePtr->getName() )
+    );
+
+  }
+
+  globalCovMatrixHist->GetXaxis()->SetLabelSize(0.02);
+  globalCovMatrixHist->GetYaxis()->SetLabelSize(0.02);
+  GenericToolbox::writeInTFile(GenericToolbox::mkdirTFile(calcXsecDir, "matrices"), globalCovMatrixHist, "covarianceMatrix");
+
+  globalCorMatrixHist->GetXaxis()->SetLabelSize(0.02);
+  globalCorMatrixHist->GetYaxis()->SetLabelSize(0.02);
+  globalCorMatrixHist->GetZaxis()->SetRangeUser(-1, 1);
+  GenericToolbox::writeInTFile(GenericToolbox::mkdirTFile(calcXsecDir, "matrices"), globalCorMatrixHist, "correlationMatrix");
+
+  // now propagate to the engine for the plot generator
+  LogInfo << "Re-normalizing the samples for the plot generator..." << std::endl;
+
+  for( auto& xsec : crossSectionDataList ){
+    // this gives the average as the event weights were summed together
+    {
+      auto &mcEvList{xsec.samplePtr->getMcContainer().eventList};
+      std::vector<size_t> nEventInBin(xsec.histogram.GetNbinsX(), 0);
+      for( size_t iBin = 0 ; iBin < nEventInBin.size() ; iBin++ ){
+        nEventInBin[iBin] = std::count_if(mcEvList.begin(), mcEvList.end(), [iBin](PhysicsEvent &ev_) {
+          return ev_.getSampleBinIndex() == iBin;
+        });
+      }
+
+      std::for_each(mcEvList.begin(), mcEvList.end(), [&](PhysicsEvent &ev_) {
+        ev_.setEventWeight(ev_.getNominalWeight() / nToys / double(nEventInBin[ev_.getSampleBinIndex()]) );
+      });
+    }
+    {
+      auto &dataEvList{xsec.samplePtr->getDataContainer().eventList};
+      std::vector<size_t> nEventInBin(xsec.histogram.GetNbinsX(), 0);
+      for( size_t iBin = 0 ; iBin < nEventInBin.size() ; iBin++ ){
+        nEventInBin[iBin] = std::count_if(dataEvList.begin(), dataEvList.end(), [iBin](PhysicsEvent &ev_) {
+          return ev_.getSampleBinIndex() == iBin;
+        });
+      }
+
+      std::for_each(dataEvList.begin(), dataEvList.end(), [&](PhysicsEvent &ev_) {
+        ev_.setEventWeight(ev_.getNominalWeight() / nToys / double(nEventInBin[ev_.getSampleBinIndex()]) );
+      });
+    }
+  }
+
+  LogInfo << "Generating xsec sample plots..." << std::endl;
+  // manual trigger to tweak the error bars
+  propagator.getPlotGenerator().generateSampleHistograms();
+
+  for( auto& histHolder : propagator.getPlotGenerator().getHistHolderList(0) ){
+    if( not histHolder.isData ){ continue; } // only data will print errors
+
+    const CrossSectionData* xsecDataPtr{nullptr};
+    for( auto& xsecData : crossSectionDataList ){
+      if( xsecData.samplePtr  == histHolder.fitSamplePtr){
+        xsecDataPtr = &xsecData;
+        break;
+      }
+    }
+    LogThrowIf(xsecDataPtr==nullptr, "corresponding data not found");
+
+    // alright, now rescale error bars
+    for( int iBin = 0 ; iBin < histHolder.histPtr->GetNbinsX() ; iBin++ ){
+      // relative error should be set
+      histHolder.histPtr->SetBinError(
+          1+iBin,
+          histHolder.histPtr->GetBinContent(1+iBin)
+          * xsecDataPtr->histogram.GetBinError(1+iBin)
+          / xsecDataPtr->histogram.GetBinContent(1+iBin)
+      );
+    }
+  }
+
+  propagator.getPlotGenerator().generateCanvas(
+      propagator.getPlotGenerator().getHistHolderList(0),
+      GenericToolbox::mkdirTFile(calcXsecDir, "plots/canvas")
+  );
+
+
+  LogInfo << "Writing event samples in TTrees..." << std::endl;
+  propagator.getTreeWriter().writeSamples( GenericToolbox::mkdirTFile(calcXsecDir, "events") );
+
+
+  GundamGlobals::getParallelWorker().reset();
+}