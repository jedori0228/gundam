--- conflicted
+++ resolved
@@ -318,9 +318,6 @@
       }
     }
 
-<<<<<<< HEAD
-    getLikelihood().enableFitMonitor();
-=======
     LogDebug << "DEBUG: PUSHING AWAY PARAMETERS FOR HESSE TO NOT FREAK OUT FOR SOME REASON..." << std::endl;
     // Make sure we are on the right spot
     updateCacheToBestfitPoint();
@@ -335,8 +332,7 @@
 //          );
 //    }
 
-    this->enableFitMonitor();
->>>>>>> 324b222c
+    getLikelihood().enableFitMonitor();
     _fitHasConverged_ = _minimizer_->Hesse();
     getLikelihood().disableFitMonitor();
 
