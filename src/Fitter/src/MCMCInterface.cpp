//
// Created by Clark McGrew on 26/01/2023.
//

#include "LikelihoodInterface.h"
#include "MCMCInterface.h"
#include "FitterEngine.h"
#include "GenericToolbox.Json.h"
#include "GlobalVariables.h"

#include "GenericToolbox.h"
#include "GenericToolbox.Root.h"
#include "Logger.h"

LoggerInit([]{
  Logger::setUserHeaderStr("[MCMC]");
});

MCMCInterface::MCMCInterface(FitterEngine* owner_):
  MinimizerBase(owner_){}

void MCMCInterface::readConfigImpl(){
  MinimizerBase::readConfigImpl();
  LogInfo << "Reading minimizer config..." << std::endl;

<<<<<<< HEAD
  _algorithmName_ = GenericToolbox::Json::fetchValue(_config_, "algorithm", _algorithmName_);
  _proposalName_ = GenericToolbox::Json::fetchValue(_config_, "proposal", _proposalName_);
  _stepCount_= GenericToolbox::Json::fetchValue(_config_, "steps", _stepCount_);
  _outTreeName_ = GenericToolbox::Json::fetchValue(_config_, "mcmcOutputTree", "MCMC");

  // Get MCMC burnin parameters.  Each burnin discards previous information
  // about the posterior and reset to the initial state (but starts from
  // the last accepted point.  The burnin will be skipped if the state
  // has been restored from a file.  The burnin can be skipped in favor of
  // discarding the initial parts of the MCMC chain (usually a better option).
  _burninCycles_ = GenericToolbox::Json::fetchValue(_config_,
                                         "burninCycles", _burninCycles_);
  _burninLength_ = GenericToolbox::Json::fetchValue(_config_,
                                         "burninSteps", _burninLength_);
  _burninResets_ = GenericToolbox::Json::fetchValue(_config_,
                                         "burninResets", _burninResets_);
  _saveBurnin_ = GenericToolbox::Json::fetchValue(_config_,
=======
  // The type of algorithm to be using.  It should be left at the default
  // value (metropolis is the only supported MCMC algorithm right now).
  _algorithmName_ = JsonUtils::fetchValue(_config_, "algorithm", _algorithmName_);

  // The step proposal algorithm.  This should usually be left at the default
  // value.
  _proposalName_ = JsonUtils::fetchValue(_config_, "proposal", _proposalName_);

  // The name of the MCMC result tree in the output file.  This doesn't need
  // to be changed.  Generally, leave it alone.
  _outTreeName_ = JsonUtils::fetchValue(_config_, "mcmcOutputTree", "MCMC");

  // Get the MCMC chain parameters to be used during burn-in.  The burnin will
  // be skipped if the state has been restored from a file.  The burnin can be
  // skipped in favor of discarding the initial parts of the MCMC chain
  // (usually a better option).  A run is broken into "mini-Chains" called a
  // "cycle" where the posterior covariance information is updated after each
  // mini-chain.  Each cycle will have "steps" steps.
  _burninCycles_ = JsonUtils::fetchValue(_config_,
                                         "burninCycles", _burninCycles_);

  // The number of steps to run in each burn in cycle
  _burninLength_ = JsonUtils::fetchValue(_config_,
                                         "burninSteps", _burninLength_);

  // If this is set to false, the burnin steps will not be saved to disk.
  // This should usually be true since it lets you see the progress of the
  // burnin.
  _saveBurnin_ = JsonUtils::fetchValue(_config_,
>>>>>>> d1f66159
                                       "saveBurnin", _saveBurnin_);

  // Get the MCMC chain parameters.  A run is broken into "mini-Chains"
  // called a "cycle" where the posterior covariance information is updated
<<<<<<< HEAD
  // after each mini-chain.  The cycle will have "mcmcRunLength" steps.
  _cycles_ = GenericToolbox::Json::fetchValue(_config_,
=======
  // after each mini-chain.  Each cycle will have "steps" steps.
  _cycles_ = JsonUtils::fetchValue(_config_,
>>>>>>> d1f66159
                                     "cycles", _cycles_);
  _steps_ = GenericToolbox::Json::fetchValue(_config_,
                                      "steps", _steps_);

  ///////////////////////////////////////////////////////////////
  // Get parameters for the adaptive proposal.

  // Set the window to calculate the current acceptance value over during
  // burn-in.  If this is set to short, the step size will fluctuate.  If this
  // is set to long, the step size won't be adjusted to match the target
  // acceptance.  Make this very large to lock the step size.
  _burninCovWindow_ = GenericToolbox::Json::fetchValue(
    _config_, "burninCovWindow", _burninCovWindow_);

<<<<<<< HEAD
  // Freeze the step size after this many burn-in chains
  _burninFreezeAfter_ = GenericToolbox::Json::fetchValue(
=======
  // The number of times that the burnin state will be reset.  If this is
  // zero, then there are no resets (one means reset after the first cycle,
  // &c).  Resets are sometimes needed if the initial conditions are far from
  // the main probability in the posterior and the "best fit" parameters need
  // to be found.
  _burninResets_ = JsonUtils::fetchValue(_config_,
                                         "burninResets", _burninResets_);

  // Freeze the step size after this many burn-in chains.  This stops
  // adaptively adjusting the step size.
  _burninFreezeAfter_ = JsonUtils::fetchValue(
>>>>>>> d1f66159
    _config_, "burninFreezeAfter", _burninFreezeAfter_);

  // Set the window to calculate the current acceptance value over during
  // burn-in.  If this is set to short, the step size will fluctuate.  If this
  // is set to long, the step size won't be adjusted to match the target
  // acceptance.  Make this very large to lock the step size.
  _burninWindow_ = GenericToolbox::Json::fetchValue(
    _config_, "burninWindow", _burninWindow_);

  // Set the name of a file containing a previous sequence of the chain.  This
<<<<<<< HEAD
  // restores the state from the end of the chain and continues.
  _adaptiveRestore_ = GenericToolbox::Json::fetchValue(
=======
  // restores the state from the end of the chain and continues.  This should
  // also be settable from the command line (setting from the command line is
  // the better option).
  _adaptiveRestore_ = JsonUtils::fetchValue(
>>>>>>> d1f66159
    _config_, "adaptiveRestore", _adaptiveRestore_);

  // Set the window to calculate the current acceptance value over.  If this
  // is set to short, the step size will fluctuate.  If this is set to long,
  // the step size won't be adjusted to match the target acceptance.  Make
  // this very large to lock the step size.
  _adaptiveCovWindow_ = GenericToolbox::Json::fetchValue(
    _config_, "adaptiveCovWindow", _adaptiveCovWindow_);

  // Set the initial rigidity for the changes in the step size.  If this is
<<<<<<< HEAD
  // negative, the step size is not updated as it runs.
  _adaptiveFreezeAfter_ = GenericToolbox::Json::fetchValue(
    _config_, "adaptiveFreezeAfter", _adaptiveFreezeAfter_);

  // Set the window to calculate the current acceptance value over.  If this
  // is set to short, the step size will fluctuate.  If this is set to long,
  // the step size won't be adjusted to match the target acceptance.  Make
  // this very large to lock the step size.
  _adaptiveWindow_ = GenericToolbox::Json::fetchValue(
=======
  // negative, the step size is not updated as it runs. This stops adaptively
  // adjusting the step size.
  _adaptiveFreezeAfter_ = JsonUtils::fetchValue(
    _config_, "adaptiveFreezeAfter", _adaptiveFreezeAfter_);

  // Set the window to calculate the current acceptance value over.  If this
  // is set to short, the step size will fluctuate a lot.  If this is set to
  // long, the step size won't be adjusted to match the target acceptance.
  // Make this very large effectively locks the step size.
  _adaptiveWindow_ = JsonUtils::fetchValue(
>>>>>>> d1f66159
    _config_, "adaptiveWindow", _adaptiveWindow_);

  ///////////////////////////////////////////////////////////////
  // Get parameters for the simple proposal.

  // Set the step size for the simple proposal.
  _simpleSigma_ = GenericToolbox::Json::fetchValue(_config_,
                                        "simpleSigma", _simpleSigma_);
}

void MCMCInterface::initializeImpl(){
  MinimizerBase::initializeImpl();
  LogInfo << "Initializing the MCMC Integration..." << std::endl;

  // Configure the likelihood with the local settings.  These are used by the
  // likelihood to print informational messages, but do not affect how the
  // likelihood code runs.
  getLikelihood().setMinimizerInfo(_algorithmName_,_proposalName_);

}

/// An MCMC doesn't really converge in the sense meant here. This flags
/// success.
bool MCMCInterface::isFitHasConverged() const {return true;}

/// coyp the current parameter values to the tree.
void MCMCInterface::fillPoint() {
  int count = 0;
  for (const FitParameterSet& parSet: getPropagator().getParameterSetsList()) {
    for (const FitParameter& iPar : parSet.getParameterList()) {
      if (count >= _point_.size()) {
        LogWarning << "Point out of range " << _point_.size() << " " << count << std::endl;
        continue;
      }
      _point_[count++] = iPar.getParameterValue();
    }
  }
}

void MCMCInterface::setupAndRunAdaptiveStep(
  TSimpleMCMC<PrivateProxyLikelihood,TProposeAdaptiveStep>& mcmc) {

  mcmc.GetProposeStep().SetDim(getMinimizerFitParameterPtr().size());
  mcmc.GetLogLikelihood().functor = getLikelihood().evalFitValidFunctor();

  // Create a fitting parameter vector and initialize it.  No need to worry
  // about resizing it or it moving, so be lazy and just use push_back.
  Vector p;
  for (const FitParameter* par : getMinimizerFitParameterPtr() ) {
    if (getLikelihood().getUseNormalizedFitSpace()) {
      // Changing the boundaries, change the value/step size?
      double val
        = FitParameterSet::toNormalizedParValue(
          par->getParameterValue(), *par);
      double step
        = FitParameterSet::toNormalizedParRange(
          par->getStepSize(), *par);
      mcmc.GetProposeStep().SetGaussian(p.size(),step);
      p.push_back(val);
      continue;
    }
    p.push_back(par->getPriorValue());
    switch (par->getPriorType()) {
    case PriorType::Flat: {
      // Gundam uses flat to mean "free", so this doesn't use a Uniform
      // step between bounds.
      double step = std::min(par->getStepSize(),par->getStdDevValue());
      if (step <= std::abs(1E-10*par->getPriorValue())) {
        step = std::max(par->getStepSize(),par->getStdDevValue());
      }
      step /= std::sqrt(getMinimizerFitParameterPtr().size());
      mcmc.GetProposeStep().SetGaussian(p.size()-1,step);
      break;
    }
    default: {
      double step = par->getStdDevValue();
      mcmc.GetProposeStep().SetGaussian(p.size()-1,step);
      break;
    }
    }
  }

  // Set up the correlations in the priors.
  int count1 = 0;
  for (const FitParameter* par1 : getMinimizerFitParameterPtr() ) {
    ++count1;
    const FitParameterSet* set1 = par1->getOwner();
    if (!set1) {
      LogInfo << "Parameter set reference is not defined for"
              << " " << par1->getName()
              << std::endl;
      continue;
    }
    if (set1->isUseEigenDecompInFit()) {
      continue;
    }

    int count2 = 0;
    for (const FitParameter* par2 : getMinimizerFitParameterPtr()) {
      ++count2;
      const FitParameterSet* set2 = par2->getOwner();
      if (!set2) {
        LogInfo << "Parameter set reference is not defined for"
                << " " << par1->getName()
                << std::endl;
        continue;
      }
      if (set2->isUseEigenDecompInFit()) {
        continue;
      }

      if (set1 != set2) continue;
      int in1 = par1->getParameterIndex();
      int in2 = par2->getParameterIndex();
      if (in2 <= in1) continue;
      const std::shared_ptr<TMatrixDSym>& corr
        = set1->getPriorCorrelationMatrix();
      if (!corr) continue;
      double correlation = (*corr)(in1,in2);
      // Don't impose very small correlations, let them be discovered.
      if (std::abs(correlation) < 0.01) continue;
      // Complain about large correlations.  When a correlation is this
      // large, then the user should (but probably won't) rethink the
      // parameter definitions!
      if (std::abs(correlation) > 0.98) {
        LogInfo << "VERY LARGE CORRELATION (" << correlation
                << ") BETWEEN"
                << " " << set1->getName() << "/" << par1->getName()
                << " & " << set2->getName() << "/" << par2->getName()
                << std::endl;
      }
      mcmc.GetProposeStep().SetCorrelation(count1-1,count2-1,
                                           (*corr)(in1,in2));
    }
  }

  // Fill the initial point.
  fillPoint();

  // Initializing the mcmc sampler
  LogInfo << "Start with " << p.size() << " parameters" << std::endl;
  mcmc.Start(p, _saveBurnin_);
  mcmc.GetProposeStep().SetAcceptanceWindow(_adaptiveWindow_);

  // Restore the chain if exist
  if (!_adaptiveRestore_.empty()) {
    // Check for restore file
    LogInfo << "Restore from: " << _adaptiveRestore_ << std::endl;
    std::unique_ptr<TFile> restoreFile
      (new TFile(_adaptiveRestore_.c_str(), "old"));
    if (!restoreFile) {
      LogInfo << "File to restore was not openned: "
              << _adaptiveRestore_ << std::endl;
      std::runtime_error("Old state file not open");
    }
    std::string treeName = "FitterEngine/fit/" + _outTreeName_;
    TTree* restoreTree = (TTree*) restoreFile->Get(treeName.c_str());
    if (!restoreTree) {
      LogInfo << "Tree to restore state is not found"
              << treeName << std::endl;
      std::runtime_error("Old state tree not open");
    }
    mcmc.Restore(restoreTree);
    LogInfo << "State Restored" << std::endl;
  }
  else {
    // Burnin cycles
    mcmc.GetProposeStep().SetCovarianceWindow(_burninCovWindow_);
    mcmc.GetProposeStep().SetAcceptanceWindow(_burninWindow_);
    mcmc.GetProposeStep().SetNextUpdate(2000*_burninLength_); // no automatic updates
    for (int chain = 0; chain < _burninCycles_; ++chain){
      LogInfo << "Start Burnin chain " << chain << std::endl;
      mcmc.GetProposeStep().UpdateProposal();
      if (chain < _burninFreezeAfter_) {
        LogInfo << "Burn-in step size variance will be updated" << std::endl;
        mcmc.GetProposeStep().SetAcceptanceRigidity(2.0);
      }
      else {
        LogInfo << "Burn-in step size variance is frozen" << std::endl;
        mcmc.GetProposeStep().SetAcceptanceRigidity(-1);
      }
      // Burnin chain in each cycle
      for (int i = 0; i < _burninLength_; ++i) {
        // Run step
        if (mcmc.Step(false)) fillPoint();
        // Now save the step.  Check to see if this is the last step of the
        // run, and if it is, then save the full state.
        if (_saveBurnin_) mcmc.SaveStep(_burninLength_ <= (i+1));
        if(_burninLength_ > 100 && !(i%(_burninLength_/100))){
          LogInfo << "Burn-in: " << chain
                  << " step: " << i << "/" << _burninLength_ << " "
                  << i*100./_burninLength_ << "%"
                  << " Trials: "
                  << mcmc.GetProposeStep().GetSuccesses()
                  << "/" << mcmc.GetProposeStep().GetTrials()
                  << " (" << mcmc.GetProposeStep().GetAcceptance()
                  << ": " << mcmc.GetProposeStep().GetSigma()
                  << ")"
                  << std::endl;
        }
      }
      // Reset the covariance to the initial state.  This forgets the path of
      // the previous cycle.  This only happens a few times to let it forget
      // about the very first burning cycles
      if (chain < _burninResets_) mcmc.GetProposeStep().ResetProposal();

    }
    LogInfo << "Finished burnin chains" << std::endl;
  }

  // Run cycles
  mcmc.GetProposeStep().SetCovarianceWindow(_adaptiveCovWindow_);
  mcmc.GetProposeStep().SetAcceptanceWindow(_adaptiveWindow_);
  mcmc.GetProposeStep().SetNextUpdate(2000*_steps_); // no automatic updates
  for (int chain = 0; chain < _cycles_; ++chain){
    LogInfo << "Start run chain " << chain << std::endl;
    // Update the covariance with the steps from the last cycle.  This
    // starts a new "reversible-chain".
    mcmc.GetProposeStep().UpdateProposal();
    if (chain < _adaptiveFreezeAfter_) {
      LogWarning << "Step size variance will be updated" << std::endl;
      mcmc.GetProposeStep().SetAcceptanceRigidity(2.0);
    }
    else {
      LogInfo << "Step size variance is frozen" << std::endl;
      mcmc.GetProposeStep().SetAcceptanceRigidity(-1);
    }
    // Run chain in each cycle
    for (int i = 0; i < _steps_; ++i) {
      // Run step, but do not save the step.  The step isn't saved so the
      // accepted step can be copied into the points (which will have
      // any decomposition removed).
      if (mcmc.Step(false)) fillPoint();
      // Now save the step.
      mcmc.SaveStep(false);
      if(_steps_ > 100 && !(i%(_steps_/100))){
        LogInfo << "Chain: " << chain
                << " step: " << i << "/" << _steps_ << " "
                << i*100./_steps_ << "%"
                << " Trials: "
                << mcmc.GetProposeStep().GetSuccesses()
                << "/" << mcmc.GetProposeStep().GetTrials()
                << " (" << mcmc.GetProposeStep().GetAcceptance()
                << ": " << mcmc.GetProposeStep().GetSigma() << ")"
                << std::endl;
      }
    }
    // Save the final state.  This step should be skipped when analyzing the
    // chain, the steps can be identified since the covariance is not empty.
    LogInfo << "Chain: " << chain << " complete"
            << " Run Length: " << _steps_
            << " -- Saving state"
            << std::endl;
    mcmc.SaveStep(true);
  }
  LogInfo << "Finished Running chains" << std::endl;

}

void MCMCInterface::setupAndRunSimpleStep(
  TSimpleMCMC<PrivateProxyLikelihood,TProposeSimpleStep>& mcmc) {

  mcmc.GetProposeStep().SetDim(getMinimizerFitParameterPtr().size());
  mcmc.GetLogLikelihood().functor = getLikelihood().evalFitFunctor();
  mcmc.GetProposeStep().fSigma = _simpleSigma_;

  Vector p;
  for (const FitParameter* par : getMinimizerFitParameterPtr() ) {
    p.push_back(par->getPriorValue());
  }

  // Fill the initial point.
  fillPoint();

  // Initializing the mcmc sampler
  mcmc.Start(p, _saveBurnin_);

  // Burnin cycles
  for (int chain = 0; chain < _burninCycles_; ++chain){
    LogInfo << "Start Burnin chain " << chain << std::endl;
    // Burnin chain in each cycle
    for (int i = 0; i < _burninLength_; ++i) {
      // Run step
      if (mcmc.Step(false)) fillPoint();
      // Save the step if burnin steps are being saved..  Check to see if this
      // is the last step of the run, and if it is, then save the full state.
      if (_saveBurnin_) mcmc.SaveStep(_burninLength_ <= (i+1));
      if(_burninLength_ > 100 && !(i%(_burninLength_/100))){
        LogInfo << "Burn-in: " << chain
                << " step: " << i << "/" << _burninLength_ << " "
                << i*100./_burninLength_ << "%"
                << std::endl;
      }
    }
  }
  LogInfo << "Finished burnin chains" << std::endl;

    // Run cycles
  for (int chain = 0; chain < _cycles_; ++chain){
    LogInfo << "Start run chain " << chain << std::endl;
    // Update the covariance with the steps from the last cycle.  This
    // starts a new "reversible-chain".
    mcmc.GetProposeStep().UpdateProposal();
    // Run chain in each cycle
    for (int i = 0; i < _steps_; ++i) {
      // Run step, but do not save the step.  The step isn't saved so the
      // accepted step can be copied into the points (which will have
      // any decomposition removed).
      if (mcmc.Step(false)) fillPoint();
      // Now save the step.
      mcmc.SaveStep(false);
      if(_steps_ > 100 && !(i%(_steps_/100))){
        LogInfo << "Chain: " << chain
                << " step: " << i << "/" << _steps_ << " "
                << i*100./_steps_ << "%"
                << std::endl;
      }
    }
    // Save the final state.  This step should be skipped when analyzing the
    // chain, the steps can be identified since the covariance is not empty.
    LogInfo << "Chain: " << chain << " complete"
            << " Run Length: " << _steps_
            << " -- Saving state"
            << std::endl;
    mcmc.SaveStep(true);
  }
  LogInfo << "Finished Running chains" << std::endl;

}

void MCMCInterface::minimize(){
  LogThrowIf(not isInitialized(), "not initialized");

  printMinimizerFitParameters();

  // Update to the current parameter settings and the likelihood cache.
  getPropagator().updateLlhCache();

  GenericToolbox::mkdirTFile(owner().getSaveDir(), "fit")->cd();
  // Create output tree in the existing file
  LogInfo << "Adding MCMC information to file " << gFile->GetName()
          << std::endl;

  // Store parameter names as a tree in the currentdirectory
  TTree *parameterSetsTree = new TTree("parameterSets",
                                       "Tree of Parameter Set Information");
  std::vector<std::string> parameterSetNames;
  std::vector<int> parameterSetOffsets;
  std::vector<int> parameterSetCounts;
  std::vector<int> parameterIndex;
  std::vector<bool> parameterFixed;
  std::vector<bool> parameterEnabled;
  std::vector<std::string> parameterName;
  std::vector<double> parameterPrior;
  std::vector<double> parameterSigma;
  std::vector<double> parameterMin;
  std::vector<double> parameterMax;
  parameterSetsTree->Branch("parameterSetNames", &parameterSetNames);
  parameterSetsTree->Branch("parameterSetOffsets", &parameterSetOffsets);
  parameterSetsTree->Branch("parameterSetCounts", &parameterSetCounts);
  parameterSetsTree->Branch("parameterIndex", &parameterIndex);
  parameterSetsTree->Branch("parameterFixed", &parameterFixed);
  parameterSetsTree->Branch("parameterEnabled", &parameterEnabled);
  parameterSetsTree->Branch("parameterName", &parameterName);
  parameterSetsTree->Branch("parameterPrior", &parameterPrior);
  parameterSetsTree->Branch("parameterSigma", &parameterSigma);
  parameterSetsTree->Branch("parameterMin", &parameterMin);
  parameterSetsTree->Branch("parameterMax", &parameterMax);

  // Pull all of the parameters out of the parameter sets and save the
  // names, index, priors, and sigmas to the output.  The order in these
  // vectors define the parameters that are saved in the Points vector in
  // the output file.  Note that these parameters do not define the meaning
  // of the parameters in the call to the likelihood function.  Those
  // parameters are defined by the _minimizerFitParameterPtr_ vector.

  for (const FitParameterSet& parSet: getPropagator().getParameterSetsList()) {
    // Save name of parameter set
    parameterSetNames.push_back(parSet.getName());
    parameterSetOffsets.push_back(parameterIndex.size());

    int countParameters = 0;
    for (const FitParameter& iPar : parSet.getParameterList()) {
      ++countParameters;
      parameterIndex.push_back(iPar.getParameterIndex());
      parameterFixed.push_back(iPar.isFixed());
      parameterEnabled.push_back(iPar.isEnabled());
      parameterName.push_back(iPar.getTitle());
      parameterPrior.push_back(iPar.getPriorValue());
      parameterSigma.push_back(iPar.getStdDevValue());
      parameterMin.push_back(iPar.getMinValue());
      parameterMax.push_back(iPar.getMaxValue());
    }
    parameterSetCounts.push_back(countParameters);
  }
  parameterSetsTree->Fill();
  parameterSetsTree->Write();
  // End Storing parameter name informations

  _point_.resize(parameterName.size());
  LogInfo << "Parameters in likelihood: " << _point_.size() << std::endl;

  // Create the output tree for the accepted points.
  TTree *outputTree = new TTree(_outTreeName_.c_str(),
                                "Tree of accepted points");
  outputTree->Branch("Points",&_point_);

  // Run a chain.
  int nbFitCallOffset = getLikelihood().getNbFitCalls();
  LogInfo << "Fit call offset: " << nbFitCallOffset << std::endl;

  // Create the TSimpleMCMC object and call the specific runner.
  if (_proposalName_ == "adaptive") {
    TSimpleMCMC<PrivateProxyLikelihood,TProposeAdaptiveStep> mcmc(outputTree);
    setupAndRunAdaptiveStep(mcmc);
  }
  else if (_proposalName_ == "simple") {
    TSimpleMCMC<PrivateProxyLikelihood,TProposeSimpleStep> mcmc(outputTree);
    setupAndRunSimpleStep(mcmc);
  }

  int nbMCMCCalls = getLikelihood().getNbFitCalls() - nbFitCallOffset;

 // lasting printout
  LogInfo << getConvergenceMonitor().generateMonitorString();
  LogInfo << "MCMC ended after " << nbMCMCCalls << " calls." << std::endl;

  // Save the sampled points to the outputfile
  if (outputTree) outputTree->Write();

}

void MCMCInterface::calcErrors() {
    LogWarning << "Errors not calculated with MCMC" << std::endl;
}

void MCMCInterface::scanParameters(TDirectory* saveDir_) {
  LogThrowIf(not isInitialized());
  LogInfo << "Performing scans of fit parameters..." << std::endl;
  for(FitParameter* par : getMinimizerFitParameterPtr()) {
    getPropagator().getParScanner().scanFitParameter(*par, saveDir_);
  }
}

//  A Lesser GNU Public License

//  Copyright (C) 2023 GUNDAM DEVELOPERS

//  This library is free software; you can redistribute it and/or
//  modify it under the terms of the GNU Lesser General Public
//  License as published by the Free Software Foundation; either
//  version 2.1 of the License, or (at your option) any later version.

//  This library is distributed in the hope that it will be useful,
//  but WITHOUT ANY WARRANTY; without even the implied warranty of
//  MERCHANTABILITY or FITNESS FOR A PARTICULAR PURPOSE.  See the GNU
//  Lesser General Public License for more details.

//  You should have received a copy of the GNU Lesser General Public
//  License along with this library; if not, write to the
//
//  Free Software Foundation, Inc.
//  51 Franklin Street, Fifth Floor,
//  Boston, MA  02110-1301  USA

// Local Variables:
// mode:c++
// c-basic-offset:2
// compile-command:"$(git rev-parse --show-toplevel)/cmake/gundam-build.sh"
// End:<|MERGE_RESOLUTION|>--- conflicted
+++ resolved
@@ -23,36 +23,17 @@
   MinimizerBase::readConfigImpl();
   LogInfo << "Reading minimizer config..." << std::endl;
 
-<<<<<<< HEAD
-  _algorithmName_ = GenericToolbox::Json::fetchValue(_config_, "algorithm", _algorithmName_);
-  _proposalName_ = GenericToolbox::Json::fetchValue(_config_, "proposal", _proposalName_);
-  _stepCount_= GenericToolbox::Json::fetchValue(_config_, "steps", _stepCount_);
-  _outTreeName_ = GenericToolbox::Json::fetchValue(_config_, "mcmcOutputTree", "MCMC");
-
-  // Get MCMC burnin parameters.  Each burnin discards previous information
-  // about the posterior and reset to the initial state (but starts from
-  // the last accepted point.  The burnin will be skipped if the state
-  // has been restored from a file.  The burnin can be skipped in favor of
-  // discarding the initial parts of the MCMC chain (usually a better option).
-  _burninCycles_ = GenericToolbox::Json::fetchValue(_config_,
-                                         "burninCycles", _burninCycles_);
-  _burninLength_ = GenericToolbox::Json::fetchValue(_config_,
-                                         "burninSteps", _burninLength_);
-  _burninResets_ = GenericToolbox::Json::fetchValue(_config_,
-                                         "burninResets", _burninResets_);
-  _saveBurnin_ = GenericToolbox::Json::fetchValue(_config_,
-=======
   // The type of algorithm to be using.  It should be left at the default
   // value (metropolis is the only supported MCMC algorithm right now).
-  _algorithmName_ = JsonUtils::fetchValue(_config_, "algorithm", _algorithmName_);
+  _algorithmName_ = GenericToolbox::Json::fetchValue(_config_, "algorithm", _algorithmName_);
 
   // The step proposal algorithm.  This should usually be left at the default
   // value.
-  _proposalName_ = JsonUtils::fetchValue(_config_, "proposal", _proposalName_);
+  _proposalName_ = GenericToolbox::Json::fetchValue(_config_, "proposal", _proposalName_);
 
   // The name of the MCMC result tree in the output file.  This doesn't need
   // to be changed.  Generally, leave it alone.
-  _outTreeName_ = JsonUtils::fetchValue(_config_, "mcmcOutputTree", "MCMC");
+  _outTreeName_ = GenericToolbox::Json::fetchValue(_config_, "mcmcOutputTree", "MCMC");
 
   // Get the MCMC chain parameters to be used during burn-in.  The burnin will
   // be skipped if the state has been restored from a file.  The burnin can be
@@ -60,29 +41,23 @@
   // (usually a better option).  A run is broken into "mini-Chains" called a
   // "cycle" where the posterior covariance information is updated after each
   // mini-chain.  Each cycle will have "steps" steps.
-  _burninCycles_ = JsonUtils::fetchValue(_config_,
+  _burninCycles_ = GenericToolbox::Json::fetchValue(_config_,
                                          "burninCycles", _burninCycles_);
 
   // The number of steps to run in each burn in cycle
-  _burninLength_ = JsonUtils::fetchValue(_config_,
+  _burninLength_ = GenericToolbox::Json::fetchValue(_config_,
                                          "burninSteps", _burninLength_);
 
   // If this is set to false, the burnin steps will not be saved to disk.
   // This should usually be true since it lets you see the progress of the
   // burnin.
-  _saveBurnin_ = JsonUtils::fetchValue(_config_,
->>>>>>> d1f66159
+  _saveBurnin_ = GenericToolbox::Json::fetchValue(_config_,
                                        "saveBurnin", _saveBurnin_);
 
   // Get the MCMC chain parameters.  A run is broken into "mini-Chains"
   // called a "cycle" where the posterior covariance information is updated
-<<<<<<< HEAD
-  // after each mini-chain.  The cycle will have "mcmcRunLength" steps.
+  // after each mini-chain.  Each cycle will have "steps" steps.
   _cycles_ = GenericToolbox::Json::fetchValue(_config_,
-=======
-  // after each mini-chain.  Each cycle will have "steps" steps.
-  _cycles_ = JsonUtils::fetchValue(_config_,
->>>>>>> d1f66159
                                      "cycles", _cycles_);
   _steps_ = GenericToolbox::Json::fetchValue(_config_,
                                       "steps", _steps_);
@@ -97,22 +72,17 @@
   _burninCovWindow_ = GenericToolbox::Json::fetchValue(
     _config_, "burninCovWindow", _burninCovWindow_);
 
-<<<<<<< HEAD
-  // Freeze the step size after this many burn-in chains
-  _burninFreezeAfter_ = GenericToolbox::Json::fetchValue(
-=======
   // The number of times that the burnin state will be reset.  If this is
   // zero, then there are no resets (one means reset after the first cycle,
   // &c).  Resets are sometimes needed if the initial conditions are far from
   // the main probability in the posterior and the "best fit" parameters need
   // to be found.
-  _burninResets_ = JsonUtils::fetchValue(_config_,
+  _burninResets_ = GenericToolbox::Json::fetchValue(_config_,
                                          "burninResets", _burninResets_);
 
   // Freeze the step size after this many burn-in chains.  This stops
   // adaptively adjusting the step size.
-  _burninFreezeAfter_ = JsonUtils::fetchValue(
->>>>>>> d1f66159
+  _burninFreezeAfter_ = GenericToolbox::Json::fetchValue(
     _config_, "burninFreezeAfter", _burninFreezeAfter_);
 
   // Set the window to calculate the current acceptance value over during
@@ -123,15 +93,10 @@
     _config_, "burninWindow", _burninWindow_);
 
   // Set the name of a file containing a previous sequence of the chain.  This
-<<<<<<< HEAD
-  // restores the state from the end of the chain and continues.
-  _adaptiveRestore_ = GenericToolbox::Json::fetchValue(
-=======
   // restores the state from the end of the chain and continues.  This should
   // also be settable from the command line (setting from the command line is
   // the better option).
-  _adaptiveRestore_ = JsonUtils::fetchValue(
->>>>>>> d1f66159
+  _adaptiveRestore_ = GenericToolbox::Json::fetchValue(
     _config_, "adaptiveRestore", _adaptiveRestore_);
 
   // Set the window to calculate the current acceptance value over.  If this
@@ -142,28 +107,16 @@
     _config_, "adaptiveCovWindow", _adaptiveCovWindow_);
 
   // Set the initial rigidity for the changes in the step size.  If this is
-<<<<<<< HEAD
-  // negative, the step size is not updated as it runs.
-  _adaptiveFreezeAfter_ = GenericToolbox::Json::fetchValue(
-    _config_, "adaptiveFreezeAfter", _adaptiveFreezeAfter_);
-
-  // Set the window to calculate the current acceptance value over.  If this
-  // is set to short, the step size will fluctuate.  If this is set to long,
-  // the step size won't be adjusted to match the target acceptance.  Make
-  // this very large to lock the step size.
-  _adaptiveWindow_ = GenericToolbox::Json::fetchValue(
-=======
   // negative, the step size is not updated as it runs. This stops adaptively
   // adjusting the step size.
-  _adaptiveFreezeAfter_ = JsonUtils::fetchValue(
+  _adaptiveFreezeAfter_ = GenericToolbox::Json::fetchValue(
     _config_, "adaptiveFreezeAfter", _adaptiveFreezeAfter_);
 
   // Set the window to calculate the current acceptance value over.  If this
   // is set to short, the step size will fluctuate a lot.  If this is set to
   // long, the step size won't be adjusted to match the target acceptance.
   // Make this very large effectively locks the step size.
-  _adaptiveWindow_ = JsonUtils::fetchValue(
->>>>>>> d1f66159
+  _adaptiveWindow_ = GenericToolbox::Json::fetchValue(
     _config_, "adaptiveWindow", _adaptiveWindow_);
 
   ///////////////////////////////////////////////////////////////
