//
// Created by Adrien BLANCHET on 30/07/2021.
//

#include "GlobalVariables.h"
#include "SampleElement.h"

#include "Logger.h"
#include "GenericToolbox.h"

#include "TRandom.h"


LoggerInit([]{
  Logger::setUserHeaderStr("[SampleElement]");
});


SampleElement::SampleElement() = default;
SampleElement::~SampleElement() = default;

void SampleElement::reserveEventMemory(size_t dataSetIndex_, size_t nEvents, const PhysicsEvent &eventBuffer_) {
  LogThrowIf(isLocked, "Can't " << __METHOD_NAME__ << " while locked");
  if( nEvents == 0 ){ return; }
  dataSetIndexList.emplace_back(dataSetIndex_);
  eventOffSetList.emplace_back(eventList.size());
  eventNbList.emplace_back(nEvents);
  eventList.resize(eventOffSetList.back()+eventNbList.back(), eventBuffer_);
}
void SampleElement::shrinkEventList(size_t newTotalSize_){
  LogThrowIf(isLocked, "Can't " << __METHOD_NAME__ << " while locked");
  if( eventNbList.empty() and newTotalSize_ == 0 ) return;
  LogThrowIf(eventList.size() < newTotalSize_,
             "Can't shrink since eventList is too small: " << GET_VAR_NAME_VALUE(newTotalSize_)
             << " > " << GET_VAR_NAME_VALUE(eventList.size()));
  LogThrowIf(not eventNbList.empty() and eventNbList.back() < (eventList.size() - newTotalSize_), "Can't shrink since eventList of the last dataSet is too small.");
  LogInfo << "-> Shrinking " << eventList.size() << " to " << newTotalSize_ << "..." << std::endl;
  eventNbList.back() -= (eventList.size() - newTotalSize_);
  eventList.resize(newTotalSize_);
  eventList.shrink_to_fit();
}
void SampleElement::updateEventBinIndexes(int iThread_){
  if( isLocked ) return;
  int nBins = int(binning.getBinsList().size());
  if(iThread_ <= 0) LogInfo << "Finding bin indexes for \"" << name << "\"..." << std::endl;
  int toDelete = 0;
  for( size_t iEvent = 0 ; iEvent < eventList.size() ; iEvent++ ){
    if( iThread_ != -1 and iEvent % GlobalVariables::getNbThreads() != iThread_ ) continue;
    auto& event = eventList.at(iEvent);
    for( int iBin = 0 ; iBin < nBins ; iBin++ ){
      auto& bin = binning.getBinsList().at(iBin);
      bool isInBin = true;
      for( size_t iVar = 0 ; iVar < bin.getVariableNameList().size() ; iVar++ ){
        if( not bin.isBetweenEdges(iVar, event.getVarAsDouble(bin.getVariableNameList().at(iVar))) ){
          isInBin = false;
          break;
        }
      } // Var
      if( isInBin ){
        event.setSampleBinIndex(iBin);
        break;
      }
    } // Bin

    if( event.getSampleBinIndex() == -1 ){
      toDelete++;
    }

  } // Event

//  LogTrace << iThread_ << " -> unbinned events: " << toDelete << std::endl;
}
void SampleElement::updateBinEventList(int iThread_) {
  if( isLocked ) return;

  if(iThread_ <= 0) LogInfo << "Filling bin event cache for \"" << name << "\"..." << std::endl;
  int nBins = int(perBinEventPtrList.size());
  int nbThreads = GlobalVariables::getNbThreads();
  if( iThread_ == -1 ){
    nbThreads = 1;
    iThread_ = 0;
  }

  int iBin = iThread_;
  size_t count;
  while( iBin < nBins ){
    count = std::count_if(eventList.begin(), eventList.end(), [&](auto& e) {return e.getSampleBinIndex() == iBin;});
    perBinEventPtrList[iBin].resize(count, nullptr);

    // Now filling the event indexes
    size_t index = 0;
    std::for_each(eventList.begin(), eventList.end(), [&](auto& e){ if(e.getSampleBinIndex() == iBin){ perBinEventPtrList[iBin][index++] = &e; } });

    iBin += nbThreads;
  }
}
void SampleElement::refillHistogram(int iThread_){
  if( isLocked ) return;

  int nbThreads = GlobalVariables::getNbThreads();
  if( iThread_ == -1 ){
    nbThreads = 1;
    iThread_ = 0;
  }

#ifdef GUNDAM_USING_CUDA
  // Size = Nbins + 2 overflow (0 and last)
  auto* binContentArray = histogram->GetArray();
  int iBin = iThread_;
  int nBins = int(perBinEventPtrList.size());
<<<<<<< HEAD
=======

#ifdef GUNDAM_USING_CACHE_MANAGER
>>>>>>> 1e3c24e5
  if (_CacheManagerValue_) {
      if (_CacheManagerValid_ && !(*_CacheManagerValid_)) {
          // This is slowish, but will make sure that the cached result is
          // updated when the cache has changed.  The values pointed to by
          // _CacheManagerResult_ and _CacheManagerValid_ are inside
          // of the weights cache (a bit of evil coding here), and are
          // updated by the cache.  The update is triggered by
          // _CacheManagerUpdate().
          if (_CacheManagerUpdate_) (*_CacheManagerUpdate_)();
      }
  }
  while( iBin < nBins ) {
    double content = 0.0;
    if (_CacheManagerValue_ && 0 <= _CacheManagerIndex_) {
        content = _CacheManagerValue_[_CacheManagerIndex_+iBin];
#ifdef CACHE_MANAGER_SLOW_VALIDATION
        double slowValue = 0.0;
        for( auto* eventPtr : perBinEventPtrList.at(iBin)){
            slowValue += eventPtr->getEventWeight();
        }
        double delta = std::abs(slowValue-content);
        if (delta > 1E-6) {
            LogInfo << "VALIDATION: Bin mismatch " << _CacheManagerIndex_
                    << " " << iBin
                    << " " << name
                    << " " << slowValue
                    << " " << content
                    << " " << delta
                    << std::endl;
        }
#endif
    }
    else {
        for( auto* eventPtr : perBinEventPtrList.at(iBin)){
            content += eventPtr->getEventWeight();
        }
    }
    binContentArray[iBin+1] = content;
    histogram->GetSumw2()->GetArray()[iBin+1] = content;
    iBin += nbThreads;
  }
#else
  // Faster that pointer shifter. -> would be slower if refillHistogram is
  // handled by the propagator
  int iBin = iThread_;
  int nBins = int(perBinEventPtrList.size());
  auto* binContentArray = histogram->GetArray();
  auto* binErrorArray = histogram->GetSumw2()->GetArray();
  while( iBin < nBins ) {
    binContentArray[iBin + 1] = 0;
    for (auto *eventPtr: perBinEventPtrList[iBin]) {
      binContentArray[iBin + 1] += eventPtr->getEventWeight();
    }
    binErrorArray[iBin + 1] = binContentArray[iBin + 1];
    iBin += nbThreads;
  }

//  std::vector<PhysicsEvent*>* binEvList = &perBinEventPtrList[0] + iThread_;
//  auto* bin = &histogram->GetArray()[1] + iThread_;
//  auto* errBin = &histogram->GetSumw2()->GetArray()[1] + iThread_;
//  while( binEvList <= &perBinEventPtrList.back() ) {
//    *bin = 0;
//    std::for_each(
//        binEvList->begin(), binEvList->end(),
//        [&](PhysicsEvent* e){ *bin += e->getEventWeight(); }
//        );
//    *errBin = *bin;
//    binEvList += nbThreads;
//    bin += nbThreads;
//    errBin += nbThreads;
//  }
#endif
}
void SampleElement::rescaleHistogram() {
  if( isLocked ) return;
  if(histScale != 1) histogram->Scale(histScale);
}

void SampleElement::throwStatError(){
  int nCounts;
  for( int iBin = 1 ; iBin <= histogram->GetNbinsX() ; iBin++ ){
    nCounts = gRandom->Poisson(histogram->GetBinContent(iBin));
    for (auto *eventPtr: perBinEventPtrList[iBin-1]) {
      eventPtr->setEventWeight(eventPtr->getEventWeight()*((double)nCounts/histogram->GetBinContent(iBin)));
    }
    histogram->SetBinContent(iBin, nCounts);
  }
}

double SampleElement::getSumWeights() const{
  return std::accumulate(eventList.begin(), eventList.end(), double(0.),
                         [](double sum_, const PhysicsEvent& ev_){ return sum_ + ev_.getEventWeight(); });
}
size_t SampleElement::getNbBinnedEvents() const{
  return std::accumulate(eventList.begin(), eventList.end(), size_t(0.),
                         [](size_t sum_, const PhysicsEvent& ev_){ return sum_ + (ev_.getSampleBinIndex() != -1); });
}

void SampleElement::print() const{
  LogInfo << "SampleElement: " << name << std::endl;
  LogInfo << " - " << "Nb bins: " << binning.getBinsList().size() << std::endl;
  LogInfo << " - " << "Nb events: " << eventList.size() << std::endl;
  LogInfo << " - " << "Hist rescale: " << histScale << std::endl;
}<|MERGE_RESOLUTION|>--- conflicted
+++ resolved
@@ -103,16 +103,11 @@
     iThread_ = 0;
   }
 
-#ifdef GUNDAM_USING_CUDA
+#ifdef GUNDAM_USING_CACHE_MANAGER
   // Size = Nbins + 2 overflow (0 and last)
   auto* binContentArray = histogram->GetArray();
   int iBin = iThread_;
   int nBins = int(perBinEventPtrList.size());
-<<<<<<< HEAD
-=======
-
-#ifdef GUNDAM_USING_CACHE_MANAGER
->>>>>>> 1e3c24e5
   if (_CacheManagerValue_) {
       if (_CacheManagerValid_ && !(*_CacheManagerValid_)) {
           // This is slowish, but will make sure that the cached result is
