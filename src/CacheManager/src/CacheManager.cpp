--- conflicted
+++ resolved
@@ -337,11 +337,7 @@
             for (Dial* dial
                      : event.getRawDialPtrList()) {
                 if (!dial->isReferenced()) continue;
-<<<<<<< HEAD
                 auto* fp = dial->getOwner()->getOwner();
-=======
-                const FitParameter* fp = dial->getOwner()->getOwnerFitParameter();
->>>>>>> 1e3c24e5
                 std::map<const FitParameter*,int>::iterator parMapIt
                     = Cache::Manager::ParameterMap.find(fp);
                 if (parMapIt == Cache::Manager::ParameterMap.end()) {
