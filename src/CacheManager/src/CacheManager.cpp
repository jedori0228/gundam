--- conflicted
+++ resolved
@@ -164,12 +164,7 @@
             }
             for (const Dial* dial
                      : event.getRawDialPtrList()) {
-<<<<<<< HEAD
-                const FitParameter* fp
-                    = dial->getOwner()->getAssociatedParameterReference();
-=======
                 const FitParameter* fp = dial->getOwner()->getOwnerFitParameter();
->>>>>>> 4c290c10
                 usedParameters.insert(fp);
                 ++useCount[fp->getFullTitle()];
                 const SplineDial* sDial
@@ -342,12 +337,7 @@
             for (Dial* dial
                      : event.getRawDialPtrList()) {
                 if (!dial->isReferenced()) continue;
-<<<<<<< HEAD
-                const FitParameter* fp =
-                    dial->getOwner()->getAssociatedParameterReference();
-=======
-                auto* fp = dial->getOwner()->getOwnerFitParameter();
->>>>>>> 4c290c10
+                const FitParameter* fp = dial->getOwner()->getOwnerFitParameter();
                 std::map<const FitParameter*,int>::iterator parMapIt
                     = Cache::Manager::ParameterMap.find(fp);
                 if (parMapIt == Cache::Manager::ParameterMap.end()) {
@@ -355,11 +345,7 @@
                         = Cache::Manager::ParameterMap.size();
                 }
                 int parIndex = Cache::Manager::ParameterMap[fp];
-<<<<<<< HEAD
-                if (dial->getOwner()->isGlobalUseMirrorDial()) {
-=======
                 if (dial->getOwner()->useMirrorDial()) {
->>>>>>> 4c290c10
                     double xLow = dial->getOwner()->getMirrorLowEdge();
                     double xHigh = xLow + dial->getOwner()->getMirrorRange();
                     Cache::Manager::Get()
