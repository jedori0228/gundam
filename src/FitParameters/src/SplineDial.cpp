//
// Created by Nadrino on 26/05/2021.
//

#include "TFile.h"

#include "FitParameter.h"
#include "SplineDial.h"

#include "Logger.h"

#include "CalculateMonotonicSpline.h"
#include "CalculateUniformSpline.h"
#include "CalculateGeneralSpline.h"

LoggerInit([](){ Logger::setUserHeaderStr("[SplineDial]"); } )


SplineDial::SplineDial() : Dial(DialType::Spline) {
  this->SplineDial::reset();
}

void SplineDial::reset() {
  this->Dial::reset();
  _spline_ = TSpline3();
}

void SplineDial::initialize() {
  this->Dial::initialize();
  LogThrowIf(_spline_.GetXmin() == _spline_.GetXmax(), "Spline is not valid.");

  // check if prior is out of bounds:
  if(
      _ownerDialSet_->getOwnerFitParameter()->getPriorValue() < _spline_.GetXmin()
      or _ownerDialSet_->getOwnerFitParameter()->getPriorValue() > _spline_.GetXmax()
  ){
    LogError << "Prior value of parameter \""
             << _ownerDialSet_->getOwnerFitParameter()->getTitle()
             << "\" = " << _ownerDialSet_->getOwnerFitParameter()->getPriorValue()
    << " is out of the spline bounds: " <<  _spline_.GetXmin() << " < X < " << _spline_.GetXmax()
    << std::endl;
    throw std::logic_error("Prior is out of the spline bounds.");
  }

<<<<<<< HEAD
  _effectiveDialParameterValue_ = _ownerDialSetReference_->getAssociatedParameterReference()->getPriorValue();

  fillSplineData();

=======
  _effectiveDialParameterValue_ = _ownerDialSet_->getOwnerFitParameter()->getPriorValue();
>>>>>>> 4c290c10
  try{ fillResponseCache(); }
  catch(...){
    LogError << "Error while evaluating spline response at the prior value: d(" << _effectiveDialParameterValue_ << ") = " << _dialResponseCache_ << std::endl;
    throw std::logic_error("error eval spline response");
  }
}

std::string SplineDial::getSummary() {
  std::stringstream ss;
  ss << Dial::getSummary();
  return ss.str();
}

SplineDial::Subtype SplineDial::getSplineType() const {
    return _splineType_;
}

const std::vector<double>& SplineDial::getSplineData() const {
    return _splineData_;
}

void SplineDial::fillResponseCache() {

  if     ( _effectiveDialParameterValue_ < _spline_.GetXmin() ) _dialResponseCache_ = _spline_.Eval(_spline_.GetXmin());
  else if( _effectiveDialParameterValue_ > _spline_.GetXmax() ) _dialResponseCache_ = _spline_.Eval(_spline_.GetXmax());
  else   {
<<<<<<< HEAD
//    if( fs.stepsize == -1 ){
      do {
          if (_splineType_ == SplineDial::Uniform) {
              _dialResponseCache_ = CalculateUniformSpline(
                  _effectiveDialParameterValue_, -1E20, 1E20,
                  _splineData_.data(), _splineData_.size());
              break;
          }
          if (_splineType_ == SplineDial::General) {
              _dialResponseCache_ = CalculateGeneralSpline(
                  _effectiveDialParameterValue_, -1E20, 1E20,
                  _splineData_.data(), _splineData_.size());
              break;
          }
          if (_splineType_ == SplineDial::Monotonic) {
              _dialResponseCache_ = CalculateMonotonicSpline(
                  _effectiveDialParameterValue_, -1E20, 1E20,
                  _splineData_.data(), _splineData_.size());
              break;
          }
          LogThrow("Must have a spline type defined");
      } while (false);
//    }
//    else{
//      fastEval();
//    }
=======
    _dialResponseCache_ = _spline_.Eval(_effectiveDialParameterValue_);
>>>>>>> 4c290c10
  }

  // #define SPLINE_DIAL_SLOW_VALIDATION
  #ifdef SPLINE_DIAL_SLOW_VALIDATION
  #error Remove this to compile with validation.
  do {
      double testVal = _spline_.Eval(_effectiveDialParameterValue_);
      double avg = std::abs(testVal);
      if (avg < 1.0) avg = 1.0;
      double delta = std::abs(testVal-_dialResponseCache_)/avg;
      LogInfo << "VALIDATION: spline"
              << " " << testVal
              << " " << _dialResponseCache_
              << " " << delta
              << std::endl;
      if (delta < 1E-6) continue;
      LogInfo << "Bad spline value in SplineDial: " << delta
              << " " << testVal
              << " " << _dialResponseCache_
              << std::endl;
      LogThrow("Bad spline value");
  } while (false);
  #endif

  // Checks
  if(_ownerDialSet_->getMinDialResponse() == _ownerDialSet_->getMinDialResponse() and _dialResponseCache_ < _ownerDialSet_->getMinDialResponse() ){
    _dialResponseCache_ = _ownerDialSet_->getMinDialResponse();
  }

  if( _dialResponseCache_ < 0 and _throwIfResponseIsNegative_ ){
    this->writeSpline();
    LogThrow(
      "Negative spline response: dial(" << _effectiveDialParameterValue_ << ") = " << _dialResponseCache_
      << std::endl << "Dial is defined in between: [" << _spline_.GetXmin() << ", " << _spline_.GetXmax() << "]" << std::endl
      << "Parameter: " + _ownerDialSet_->getOwnerFitParameter()->getName() )
  }
}
<<<<<<< HEAD

void SplineDial::fastEval(){
//Function takes a spline with equidistant knots and the number of steps
  //between knots to evaluate the spline at some position 'pos'.
  fs.l = int((_effectiveDialParameterValue_ - _spline_.GetXmin()) / fs.stepsize) + 1;

  _spline_.GetCoeff(fs.l, fs.x, fs.y, fs.b, fs.c, fs.d);
  fs.num = _effectiveDialParameterValue_ - fs.x;

  if (fs.num < 0){
    fs.l -= 1;
    _spline_.GetCoeff(fs.l, fs.x, fs.y, fs.b, fs.c, fs.d);
    fs.num = _effectiveDialParameterValue_ - fs.x;
  }
  _dialResponseCache_ = (fs.y + fs.num * fs.b + fs.num * fs.num * fs.c + fs.num * fs.num * fs.num * fs.d);
}
=======
//void SplineDial::fastEval(){
////Function takes a spline with equidistant knots and the number of steps
//  //between knots to evaluate the spline at some position 'pos'.
//  fs.l = int((_effectiveDialParameterValue_ - _spline_.GetXmin()) / fs.stepsize) + 1;
//
//  _spline_.GetCoeff(fs.l, fs.x, fs.y, fs.b, fs.c, fs.d);
//  fs.num = _effectiveDialParameterValue_ - fs.x;
//
//  if (fs.num < 0){
//    fs.l -= 1;
//    _spline_.GetCoeff(fs.l, fs.x, fs.y, fs.b, fs.c, fs.d);
//    fs.num = _effectiveDialParameterValue_ - fs.x;
//  }
//  _dialResponseCache_ = (fs.y + fs.num * fs.b + fs.num * fs.num * fs.c + fs.num * fs.num * fs.num * fs.d);
//}
>>>>>>> 4c290c10

void SplineDial::copySpline(const TSpline3* splinePtr_){
  LogThrowIf(_spline_.GetXmin() != _spline_.GetXmax(), "Spline already set")
  _spline_ = *splinePtr_;
}

void SplineDial::createSpline(TGraph* grPtr_){
  LogThrowIf(_spline_.GetXmin() != _spline_.GetXmax(), "Spline already set")
  _spline_ = TSpline3(grPtr_->GetName(), grPtr_);
//  fs.stepsize = (_spline_.GetXmax() - _spline_.GetXmin())/((double) grPtr_->GetN());
}

const TSpline3* SplineDial::getSplinePtr() const {
  return &_spline_;
}

void SplineDial::writeSpline(const std::string &fileName_) const{
  TFile* f;
  if(fileName_.empty()) f = TFile::Open(Form("badDial_%p.root", this), "RECREATE");
  else                  f = TFile::Open(fileName_.c_str(), "RECREATE");

  f->WriteObject(&_spline_, _spline_.GetName());
  f->Close();
}

void SplineDial::fillSplineData() {
    // Check if the spline has uniformly spaced knots.  There is a flag for
    // this is TSpline3, but it's not uniformly (or ever) filled correctly.
    bool uniform = true;
    for (int i = 1; i < _spline_.GetNp()-1; ++i) {
        double x;
        double y;
        _spline_.GetKnot(i-1,x,y);
        double d1 = x;
        _spline_.GetKnot(i,x,y);
        d1 = x - d1;
        double d2 = x;
        _spline_.GetKnot(i+1,x,y);
        d2 = x - d2;
        if (std::abs((d1-d2)/(d1+d2)) > 1E-6) {
            uniform = false;
            break;
        }
    }

    std::string subType = getOwner()->getDialSubType();

    do {
        if (subType == "natural" && fillNaturalSpline(uniform)) break;
        if (subType == "monotonic" && fillMonotonicSpline(uniform)) break;
        fillNaturalSpline(uniform);
    } while(false);

}

bool SplineDial::fillMonotonicSpline(bool uniformKnots) {
    // A monotonic spline has been explicitly requested
    if (!uniformKnots) {
        LogInfo<< "A non uniform monotonic spline dial was requested"
               << ", but when uniform knots are required"
               << std::endl;
        return false;
    }
    _splineType_ = SplineDial::Monotonic;

    // Copy the spline data into local storage.
    _splineData_.push_back(_spline_.GetXmin());
    _splineData_.push_back((_spline_.GetXmax()-_spline_.GetXmin())
                           /(_spline_.GetNp()-1.0));
    for (int i = 0; i < _spline_.GetNp(); ++i) {
        double x;
        double y;
        _spline_.GetKnot(i,x,y);
        _splineData_.push_back(y);
    }
    return true;
}

bool SplineDial::fillNaturalSpline(bool uniformKnots) {
    if (uniformKnots) _splineType_ = SplineDial::Uniform;
    else _splineType_ = SplineDial::General;

    // Copy the spline data into local storage.
    _splineData_.push_back(_spline_.GetXmin());
    _splineData_.push_back((_spline_.GetXmax()-_spline_.GetXmin())
                           /(_spline_.GetNp()-1.0));
    for (int i = 0; i < _spline_.GetNp(); ++i) {
        double x;
        double y;
        _spline_.GetKnot(i,x,y);
        _splineData_.push_back(y);
         _splineData_.push_back(_spline_.Derivative(x));
         if (_splineType_ == SplineDial::Uniform) continue;
        _splineData_.push_back(x);
    }
    return true;
}<|MERGE_RESOLUTION|>--- conflicted
+++ resolved
@@ -42,14 +42,10 @@
     throw std::logic_error("Prior is out of the spline bounds.");
   }
 
-<<<<<<< HEAD
-  _effectiveDialParameterValue_ = _ownerDialSetReference_->getAssociatedParameterReference()->getPriorValue();
+  _effectiveDialParameterValue_ = _ownerDialSet_->getOwnerFitParameter()->getPriorValue();
 
   fillSplineData();
 
-=======
-  _effectiveDialParameterValue_ = _ownerDialSet_->getOwnerFitParameter()->getPriorValue();
->>>>>>> 4c290c10
   try{ fillResponseCache(); }
   catch(...){
     LogError << "Error while evaluating spline response at the prior value: d(" << _effectiveDialParameterValue_ << ") = " << _dialResponseCache_ << std::endl;
@@ -76,36 +72,28 @@
   if     ( _effectiveDialParameterValue_ < _spline_.GetXmin() ) _dialResponseCache_ = _spline_.Eval(_spline_.GetXmin());
   else if( _effectiveDialParameterValue_ > _spline_.GetXmax() ) _dialResponseCache_ = _spline_.Eval(_spline_.GetXmax());
   else   {
-<<<<<<< HEAD
-//    if( fs.stepsize == -1 ){
-      do {
-          if (_splineType_ == SplineDial::Uniform) {
-              _dialResponseCache_ = CalculateUniformSpline(
-                  _effectiveDialParameterValue_, -1E20, 1E20,
-                  _splineData_.data(), _splineData_.size());
-              break;
-          }
-          if (_splineType_ == SplineDial::General) {
-              _dialResponseCache_ = CalculateGeneralSpline(
-                  _effectiveDialParameterValue_, -1E20, 1E20,
-                  _splineData_.data(), _splineData_.size());
-              break;
-          }
-          if (_splineType_ == SplineDial::Monotonic) {
-              _dialResponseCache_ = CalculateMonotonicSpline(
-                  _effectiveDialParameterValue_, -1E20, 1E20,
-                  _splineData_.data(), _splineData_.size());
-              break;
-          }
-          LogThrow("Must have a spline type defined");
-      } while (false);
-//    }
-//    else{
-//      fastEval();
-//    }
-=======
+#ifdef USE_INCOMPATIBLE_SPLINES
     _dialResponseCache_ = _spline_.Eval(_effectiveDialParameterValue_);
->>>>>>> 4c290c10
+#else
+    if (_splineType_ == SplineDial::Uniform) {
+        _dialResponseCache_ = CalculateUniformSpline(
+            _effectiveDialParameterValue_, -1E20, 1E20,
+            _splineData_.data(), _splineData_.size());
+    }
+    else if (_splineType_ == SplineDial::General) {
+        _dialResponseCache_ = CalculateGeneralSpline(
+            _effectiveDialParameterValue_, -1E20, 1E20,
+            _splineData_.data(), _splineData_.size());
+    }
+    else if (_splineType_ == SplineDial::Monotonic) {
+        _dialResponseCache_ = CalculateMonotonicSpline(
+            _effectiveDialParameterValue_, -1E20, 1E20,
+            _splineData_.data(), _splineData_.size());
+    }
+    else {
+        LogThrow("Must have a spline type defined");
+    }
+#endif
   }
 
   // #define SPLINE_DIAL_SLOW_VALIDATION
@@ -143,40 +131,25 @@
       << "Parameter: " + _ownerDialSet_->getOwnerFitParameter()->getName() )
   }
 }
-<<<<<<< HEAD
-
+
+#ifdef ENABLE_SPLINE_DIAL_FAST_EVAL
 void SplineDial::fastEval(){
-//Function takes a spline with equidistant knots and the number of steps
-  //between knots to evaluate the spline at some position 'pos'.
-  fs.l = int((_effectiveDialParameterValue_ - _spline_.GetXmin()) / fs.stepsize) + 1;
-
-  _spline_.GetCoeff(fs.l, fs.x, fs.y, fs.b, fs.c, fs.d);
-  fs.num = _effectiveDialParameterValue_ - fs.x;
-
-  if (fs.num < 0){
-    fs.l -= 1;
+    //Function takes a spline with equidistant knots and the number of steps
+    //between knots to evaluate the spline at some position 'pos'.
+    fs.l = int((_effectiveDialParameterValue_ - _spline_.GetXmin())
+               / fs.stepsize) + 1;
+
     _spline_.GetCoeff(fs.l, fs.x, fs.y, fs.b, fs.c, fs.d);
     fs.num = _effectiveDialParameterValue_ - fs.x;
-  }
-  _dialResponseCache_ = (fs.y + fs.num * fs.b + fs.num * fs.num * fs.c + fs.num * fs.num * fs.num * fs.d);
-}
-=======
-//void SplineDial::fastEval(){
-////Function takes a spline with equidistant knots and the number of steps
-//  //between knots to evaluate the spline at some position 'pos'.
-//  fs.l = int((_effectiveDialParameterValue_ - _spline_.GetXmin()) / fs.stepsize) + 1;
-//
-//  _spline_.GetCoeff(fs.l, fs.x, fs.y, fs.b, fs.c, fs.d);
-//  fs.num = _effectiveDialParameterValue_ - fs.x;
-//
-//  if (fs.num < 0){
-//    fs.l -= 1;
-//    _spline_.GetCoeff(fs.l, fs.x, fs.y, fs.b, fs.c, fs.d);
-//    fs.num = _effectiveDialParameterValue_ - fs.x;
-//  }
-//  _dialResponseCache_ = (fs.y + fs.num * fs.b + fs.num * fs.num * fs.c + fs.num * fs.num * fs.num * fs.d);
-//}
->>>>>>> 4c290c10
+
+    if (fs.num < 0){
+        fs.l -= 1;
+        _spline_.GetCoeff(fs.l, fs.x, fs.y, fs.b, fs.c, fs.d);
+        fs.num = _effectiveDialParameterValue_ - fs.x;
+    }
+    _dialResponseCache_ = (fs.y + fs.num * fs.b + fs.num * fs.num * fs.c + fs.num * fs.num * fs.num * fs.d);
+}
+#endif
 
 void SplineDial::copySpline(const TSpline3* splinePtr_){
   LogThrowIf(_spline_.GetXmin() != _spline_.GetXmax(), "Spline already set")
