//
// Created by Nadrino on 22/07/2021.
//

#include <TTreeFormulaManager.h>
#include <SplineDial.h>
#include "GenericToolbox.h"
#include "GenericToolbox.Root.h"
#include "Logger.h"

#include "JsonUtils.h"
#include "DataSetLoader.h"
#include "DialSet.h"
#include "GlobalVariables.h"
#include "GraphDial.h"

LoggerInit([](){
  Logger::setUserHeaderStr("[DataSetLoader]");
})

DataSetLoader::DataSetLoader() { this->reset(); }
DataSetLoader::~DataSetLoader() { this->reset(); }

void DataSetLoader::reset() {
  _isInitialized_ = false;
  _config_.clear();
  _isEnabled_ = false;

  _name_ = "";
  _mcFilePathList_.clear();
  _dataFilePathList_.clear();

  _leavesRequestedForIndexing_.clear();
  _leavesStorageRequestedForData_.clear();
  _leavesStorageRequestedForMc_.clear();

  _mcNominalWeightFormulaStr_ = "1";
  _fakeDataWeightFormulaStr_ = "1";
  _dataNominalWeightFormulaStr_ = "1";
}

void DataSetLoader::setConfig(const nlohmann::json &config_) {
  _config_ = config_;
  JsonUtils::forwardConfig(_config_, __CLASS_NAME__);
}
void DataSetLoader::setDataSetIndex(int dataSetIndex) {
  _dataSetIndex_ = dataSetIndex;
}

void DataSetLoader::addLeafRequestedForIndexing(const std::string& leafName_) {
  LogThrowIf(leafName_.empty(), "no leaf name provided.")
  if( not GenericToolbox::doesElementIsInVector(leafName_, _leavesRequestedForIndexing_) ){
    _leavesRequestedForIndexing_.emplace_back(leafName_);
  }
}
void DataSetLoader::addLeafStorageRequestedForData(const std::string& leafName_) {
  LogThrowIf(leafName_.empty(), "no leaf name provided.")
  if( not GenericToolbox::doesElementIsInVector(leafName_, _leavesStorageRequestedForData_) ){
    _leavesStorageRequestedForData_.emplace_back(leafName_);
  }
  this->addLeafRequestedForIndexing(leafName_);
}
void DataSetLoader::addLeafStorageRequestedForMc(const std::string& leafName_){
  LogThrowIf(leafName_.empty(), "no leaf name provided.")
  if( not GenericToolbox::doesElementIsInVector(leafName_, _leavesStorageRequestedForMc_) ){
    _leavesStorageRequestedForMc_.emplace_back(leafName_);
  }
  this->addLeafRequestedForIndexing(leafName_);
}

void DataSetLoader::initialize() {
  LogWarning << __METHOD_NAME__ << std::endl;

  if( _config_.empty() ){
    LogError << "_config_ is not set." << std::endl;
    throw std::logic_error("_config_ is not set.");
  }

  _isEnabled_ = JsonUtils::fetchValue(_config_, "isEnabled", true);
  if( not _isEnabled_ ){
    LogWarning << "\"" << _name_ << "\" is disabled." << std::endl;
    return;
  }

  _name_ = JsonUtils::fetchValue<std::string>(_config_, "name");
  LogDebug << "Initializing dataset: \"" << _name_ << "\"" << std::endl;

  {
    auto mcConfig = JsonUtils::fetchValue(_config_, "mc", nlohmann::json());
    if( not mcConfig.empty() ){
      _mcTreeName_ = JsonUtils::fetchValue<std::string>(mcConfig, "tree");
      auto fileList = JsonUtils::fetchValue(mcConfig, "filePathList", nlohmann::json());
      for( const auto& file: fileList ){
        _mcFilePathList_.emplace_back(file.get<std::string>());
      }
    }

    // override: nominalWeightLeafName is deprecated
    _mcNominalWeightFormulaStr_ = JsonUtils::fetchValue(mcConfig, "nominalWeightLeafName", _mcNominalWeightFormulaStr_);
    _mcNominalWeightFormulaStr_ = JsonUtils::fetchValue(mcConfig, "nominalWeightFormula", _mcNominalWeightFormulaStr_);
    
    // override: nominalWeightLeafName is deprecated
    _fakeDataWeightFormulaStr_ = JsonUtils::fetchValue(mcConfig, "fakeDataWeightLeafName", _fakeDataWeightFormulaStr_);
    _fakeDataWeightFormulaStr_ = JsonUtils::fetchValue(mcConfig, "fakeDataWeightFormula", _fakeDataWeightFormulaStr_);
  }

  {
    auto dataConfig = JsonUtils::fetchValue(_config_, "data", nlohmann::json());
    if( not dataConfig.empty() ){
      _dataTreeName_ = JsonUtils::fetchValue<std::string>(dataConfig, "tree");
      auto fileList = JsonUtils::fetchValue(dataConfig, "filePathList", nlohmann::json());
      for( const auto& file: fileList ){
        _dataFilePathList_.emplace_back(file.get<std::string>());
      }
    }

    // override: nominalWeightLeafName is deprecated
    _dataNominalWeightFormulaStr_ = JsonUtils::fetchValue(dataConfig, "nominalWeightLeafName", _dataNominalWeightFormulaStr_);
    _dataNominalWeightFormulaStr_ = JsonUtils::fetchValue(dataConfig, "nominalWeightFormula", _dataNominalWeightFormulaStr_);

  }

  this->print();

  _isInitialized_ = true;
}


bool DataSetLoader::isEnabled() const {
  return _isEnabled_;
}
const std::string &DataSetLoader::getName() const {
  return _name_;
}
std::vector<std::string> &DataSetLoader::getMcActiveLeafNameList() {
  return _mcActiveLeafNameList_;
}
std::vector<std::string> &DataSetLoader::getDataActiveLeafNameList() {
  return _dataActiveLeafNameList_;
}
const std::string &DataSetLoader::getMcNominalWeightFormulaStr() const {
  return _mcNominalWeightFormulaStr_;
}
const std::string &DataSetLoader::getFakeDataWeightFormulaStr() const {
  return _fakeDataWeightFormulaStr_;
}
const std::string &DataSetLoader::getDataNominalWeightFormulaStr() const {
  return _dataNominalWeightFormulaStr_;
}
const std::vector<std::string> &DataSetLoader::getMcFilePathList() const {
  return _mcFilePathList_;
}
const std::vector<std::string> &DataSetLoader::getDataFilePathList() const {
  return _dataFilePathList_;
}

void DataSetLoader::load(FitSampleSet* sampleSetPtr_, std::vector<FitParameterSet>* parSetList_){
  LogThrowIf(not _isInitialized_, "Can't load dataset while not initialized.");

  this->fetchRequestedLeaves(parSetList_);
  this->fetchRequestedLeaves(sampleSetPtr_);

  std::vector<FitSample*> samplesToFillList = this->buildListOfSamplesToFill(sampleSetPtr_);
  if( samplesToFillList.empty() ){ LogWarning << "DataSet \"" << _name_ << "\" isn't used by any defined sample." << std::endl; return; }
  LogInfo << "Dataset \"" << _name_ << "\" will populate samples: {";
  for( auto* sample : samplesToFillList ){
    LogInfo << " \"" << sample->getName() << "\",";
  }
  LogInfo << "}." << std::endl;

  LogInfo << "List of leaves requested for event indexing: " << GenericToolbox::parseVectorAsString(_leavesRequestedForIndexing_) << std::endl;
  LogInfo << "List of leaves requested for MC event storage: " << GenericToolbox::parseVectorAsString(_leavesStorageRequestedForMc_) << std::endl;
  LogInfo << "List of leaves requested for Data event storage: " << GenericToolbox::parseVectorAsString(_leavesStorageRequestedForData_) << std::endl;

  for( bool isData : {false, true} ){

    if( isData and sampleSetPtr_->getDataEventType() == DataEventType::Asimov ){
      // Asimov events will be loaded after the prior weight have been propagated on MC samples
      continue;
    }

    if( isData and sampleSetPtr_->getDataEventType() == DataEventType::FakeData ){
      // FakeData events will be loaded after the prior weight have been propagated on MC samples
      continue;
    }
    
    TChain* chainPtr{nullptr};
    std::vector<std::string>* activeLeafNameListPtr;

    LogDebug << GET_VAR_NAME_VALUE(isData) << std::endl;

    isData ? LogInfo << "Reading data files..." << std::endl : LogInfo << "Reading MC files..." << std::endl;
    isData ? chainPtr = this->buildDataChain() : chainPtr = this->buildMcChain();
    isData ? activeLeafNameListPtr = &_dataActiveLeafNameList_ : activeLeafNameListPtr = &this->getMcActiveLeafNameList();

    LogThrowIf(chainPtr == nullptr, "Can't open TChain.");
    LogThrowIf(chainPtr->GetEntries() == 0, "TChain is empty.");

    LogInfo << "Performing event selection of samples with " << (isData? "data": "mc") << " files..." << std::endl;
    std::vector<std::vector<bool>> eventIsInSamplesList = this->makeEventSelection(samplesToFillList, isData);
    std::vector<size_t> sampleNbOfEvents(samplesToFillList.size(), 0);
    for( size_t iEvent = 0 ; iEvent < eventIsInSamplesList.size() ; iEvent++ ){
      for( size_t iSample = 0 ; iSample < samplesToFillList.size() ; iSample++ ){
        if(eventIsInSamplesList[iEvent][iSample]) sampleNbOfEvents[iSample]++;
      }
    }
    LogWarning << "Events passing selection cuts:" << std::endl;
    for( size_t iSample = 0 ; iSample < samplesToFillList.size() ; iSample++ ){
      LogInfo << "- \"" << samplesToFillList[iSample]->getName() << "\": " << sampleNbOfEvents[iSample] << std::endl;
    }

    LogInfo << "Claiming memory for event storage..." << std::endl;
    // The following lines are necessary since the events might get resized while being in multithread
    // Because std::vector is insuring continuous memory allocation, a resize sometimes
    // lead to the full moving of a vector memory. This is not thread safe, so better ensure
    // the vector won't have to do this by allocating the right event size.
    PhysicsEvent eventTemplate;
    isData ? eventTemplate.setLeafNameListPtr(&_leavesStorageRequestedForData_): eventTemplate.setLeafNameListPtr(&_leavesStorageRequestedForMc_);
    eventTemplate.setDataSetIndex(_dataSetIndex_);
    chainPtr->SetBranchStatus("*", true);
    eventTemplate.hookToTree(chainPtr, true);
//    chainPtr->GetEntry(0); // memory is claimed -> eventBuf has the right size ... necessary?
    // Now the eventBuffer has the right size in memory
//    delete chainPtr; // not used anymore

    size_t dialCacheSize = 0;
    for( auto& parSet : *parSetList_ ){
      if( parSet.isUseOnlyOneParameterPerEvent() ){ dialCacheSize++; }
      else{
        dialCacheSize += parSet.getNbParameters();
      }
    }
    eventTemplate.getRawDialPtrList().resize(dialCacheSize);

    std::vector<std::atomic<size_t>> sampleIndexOffsetList(samplesToFillList.size());
    std::vector< std::vector<PhysicsEvent>* > sampleEventListPtrToFill(samplesToFillList.size(), nullptr);

    for( size_t iSample = 0 ; iSample < sampleNbOfEvents.size() ; iSample++ ){
      if( isData ){
        sampleEventListPtrToFill[iSample] = &samplesToFillList[iSample]->getDataContainer().eventList;
        sampleIndexOffsetList[iSample] = sampleEventListPtrToFill[iSample]->size();
        samplesToFillList[iSample]->getDataContainer().reserveEventMemory(_dataSetIndex_, sampleNbOfEvents[iSample],
                                                                             eventTemplate);
      }
      else{
        sampleEventListPtrToFill[iSample] = &samplesToFillList[iSample]->getMcContainer().eventList;
        sampleIndexOffsetList[iSample] = sampleEventListPtrToFill[iSample]->size();
        samplesToFillList[iSample]->getMcContainer().reserveEventMemory(_dataSetIndex_, sampleNbOfEvents[iSample],
                                                                           eventTemplate);
      }
    }

    // DIALS
    DialSet* dialSetPtr;
    std::map<FitParameterSet*, std::vector<DialSet*>> dialSetPtrMap;

    // If is data -> NO DIAL!!
    if( not isData ){
      LogInfo << "Claiming memory for additional dials..." << std::endl;
      for( auto& parSet : *parSetList_ ){
        if( not parSet.isEnabled() ){ continue; }
        for( auto& par : parSet.getParameterList() ){
          if( not par.isEnabled() ){ continue; }
          dialSetPtr = par.findDialSet( _name_ );

          if( dialSetPtr != nullptr and ( not dialSetPtr->getDialList().empty() or not dialSetPtr->getDialLeafName().empty() ) ){

            // Filling var indexes:
            for( auto& dial : dialSetPtr->getDialList() ){
              std::vector<int> varIndexes;
              for( const auto& var : dial->getApplyConditionBin().getVariableNameList() ){
                varIndexes.emplace_back(GenericToolbox::findElementIndex(var, _leavesRequestedForIndexing_));
              }
              dial->getApplyConditionBin().setEventVarIndexCache(varIndexes);
            }

            // Reserve memory for additional dials (those on a tree leaf)
            if( not dialSetPtr->getDialLeafName().empty() ){
              dialSetPtr->getDialList().resize(chainPtr->GetEntries(), nullptr); // to optimize?


              auto dialType = dialSetPtr->getGlobalDialType();
              if( dialType == DialType::Spline ){
                for( size_t iDial = dialSetPtr->getCurrentDialOffset() ; iDial < dialSetPtr->getDialList().size() ; iDial++ ){
                  dialSetPtr->getDialList()[iDial] = std::make_shared<SplineDial>();
                  ((SplineDial*)dialSetPtr->getDialList()[iDial].get())->setAssociatedParameterReference(&par);
                  ((SplineDial*)dialSetPtr->getDialList()[iDial].get())->setMinimumSplineResponse(dialSetPtr->getMinimumSplineResponse());
                }
              }
              else if( dialType == DialType::Graph ){
                for( size_t iDial = dialSetPtr->getCurrentDialOffset() ; iDial < dialSetPtr->getDialList().size() ; iDial++ ){
                  dialSetPtr->getDialList()[iDial] = std::make_shared<GraphDial>();
                  ((GraphDial*)dialSetPtr->getDialList()[iDial].get())->setAssociatedParameterReference(&par);
                }
              }
              else{
                LogThrow("Invalid dial type for event-by-event dial: " << DialType::DialTypeEnumNamespace::toString(dialType))
              }


            }

            // Add the dialSet to the list
            dialSetPtrMap[&parSet].emplace_back( dialSetPtr );
          }
        }
      }
    }

    // Fill function
//    ROOT::EnableImplicitMT();
    ROOT::EnableImplicitMT(GlobalVariables::getNbThreads());
    std::mutex eventOffSetMutex;
    auto fillFunction = [&](int iThread_){

      int nThreads = GlobalVariables::getNbThreads();
      if( iThread_ == -1 ){
        iThread_ = 0;
        nThreads = 1;
      }

      TChain* threadChain;
      TTreeFormula* threadNominalWeightFormula{nullptr};
      TTreeFormula* threadFakeDataWeightFormula{nullptr};
      TList threadFormulas;
    
      threadChain = isData ? this->buildDataChain() : this->buildMcChain();
      threadChain->SetBranchStatus("*", false);
      
      if( not isData and not this->getMcNominalWeightFormulaStr().empty() and not this->getFakeDataWeightFormulaStr().empty() ){
        threadChain->SetBranchStatus("*", true);
        threadNominalWeightFormula = new TTreeFormula(
            Form("NominalWeightFormula%i", iThread_),
            this->getMcNominalWeightFormulaStr().c_str(),
            threadChain
        );
        threadFakeDataWeightFormula = new TTreeFormula(
            Form("FakeDataWeightFormula%i", iThread_),
            this->getFakeDataWeightFormulaStr().c_str(),
            threadChain
        );
        
        threadFormulas.Add(threadNominalWeightFormula);
        threadFormulas.Add(threadFakeDataWeightFormula);
        
        threadChain->SetNotify(&threadFormulas);
        threadChain->SetBranchStatus("*", false);
        for( int iLeaf = 0 ; iLeaf < threadNominalWeightFormula->GetNcodes() ; iLeaf++ ){
          threadChain->SetBranchStatus(threadNominalWeightFormula->GetLeaf(iLeaf)->GetName(), true);
        }
        for( int iLeaf = 0 ; iLeaf < threadFakeDataWeightFormula->GetNcodes() ; iLeaf++ ){
          threadChain->SetBranchStatus(threadFakeDataWeightFormula->GetLeaf(iLeaf)->GetName(), true);
        }
      }
      else if( not isData and not this->getMcNominalWeightFormulaStr().empty() ){
        threadChain->SetBranchStatus("*", true);
        threadNominalWeightFormula = new TTreeFormula(
            Form("NominalWeightFormula%i", iThread_),
            this->getMcNominalWeightFormulaStr().c_str(),
            threadChain
        );
        threadChain->SetNotify(threadNominalWeightFormula);
        threadChain->SetBranchStatus("*", false);
        for( int iLeaf = 0 ; iLeaf < threadNominalWeightFormula->GetNcodes() ; iLeaf++ ){
          threadChain->SetBranchStatus(threadNominalWeightFormula->GetLeaf(iLeaf)->GetName(), true);
        }
      }
      else if (not isData and not this->getFakeDataWeightFormulaStr().empty() ){
        threadChain->SetBranchStatus("*", true);
        threadFakeDataWeightFormula = new TTreeFormula(
            Form("FakeDataWeightFormula%i", iThread_),
            this->getFakeDataWeightFormulaStr().c_str(),
            threadChain
        );
        threadChain->SetNotify(threadFakeDataWeightFormula);
        threadChain->SetBranchStatus("*", false);
        for( int iLeaf = 0 ; iLeaf < threadFakeDataWeightFormula->GetNcodes() ; iLeaf++ ){
          threadChain->SetBranchStatus(threadFakeDataWeightFormula->GetLeaf(iLeaf)->GetName(), true);
        }
      }
      
      if (isData and not this->getDataNominalWeightFormulaStr().empty() ){
        threadChain->SetBranchStatus("*", true);
        threadNominalWeightFormula = new TTreeFormula(
            Form("NominalWeightFormula%i", iThread_),
            this->getDataNominalWeightFormulaStr().c_str(),
            threadChain
        );
        threadChain->SetNotify(threadNominalWeightFormula);
        threadChain->SetBranchStatus("*", false);
        for( int iLeaf = 0 ; iLeaf < threadNominalWeightFormula->GetNcodes() ; iLeaf++ ){
          threadChain->SetBranchStatus(threadNominalWeightFormula->GetLeaf(iLeaf)->GetName(), true);
        }
      }


      for( auto& leafName : ( isData? _leavesStorageRequestedForData_: _leavesRequestedForIndexing_ ) ){
        threadChain->SetBranchStatus(leafName.c_str(), true);
      }

      Long64_t nEvents = threadChain->GetEntries();
      PhysicsEvent eventBuffer;
  
      isData ?
        eventBuffer.setLeafNameListPtr(&_leavesStorageRequestedForData_):
        eventBuffer.setLeafNameListPtr(&_leavesRequestedForIndexing_);

      eventOffSetMutex.lock();
      eventBuffer.hookToTree(threadChain, true);
      eventOffSetMutex.unlock();

      PhysicsEvent* eventPtr{nullptr};
<<<<<<< HEAD
      
=======
              
>>>>>>> 31faaa52
      size_t sampleEventIndex;
      int threadDialIndex;
      const std::vector<DataBin>* binsListPtr;

      // Loop vars
      bool isEventInDialBin{true};
      int iBin{0};
      int lastFailedBinVarIndex{-1};
      size_t iVar{0};
      size_t iSample{0};
      // Dials
      size_t eventDialOffset;
      DialSet* dialSetPtr;
      size_t iDialSet, iDial;
      TGraph* grPtr{nullptr};
      SplineDial* spDialPtr;
      GraphDial* grDialPtr;
      const DataBin* applyConditionBinPtr;

      // Try to read TTree the closest to sequentially possible
      Long64_t nEventPerThread = nEvents/Long64_t(nThreads);
      Long64_t iEnd = nEvents;
      Long64_t iStart = Long64_t(iThread_)*nEventPerThread;
      if( iThread_+1 != nThreads ) iEnd = (Long64_t(iThread_)+1)*nEventPerThread;
      Long64_t iGlobal = 0;

      // Load the branches
      threadChain->LoadTree(iStart);

      std::string progressTitle = LogInfo.getPrefixString() + "Reading selected events";
<<<<<<< HEAD
      for(Long64_t iEntry = iStart ; iEntry < iEnd ; iEntry++ ){

        if( iThread_ == 0 ){
          GenericToolbox::displayProgressBar(iGlobal, nEvents, progressTitle);
          iGlobal += nThreads;
        }

=======
      for(Long64_t iEntry = 0 ; iEntry < nEvents ; iEntry++ ){
        if(iEntry % GlobalVariables::getNbThreads() != iThread_ ){ continue; }
        if( iThread_ == 0 ) GenericToolbox::displayProgressBar(iEntry, nEvents, progressTitle);
        
>>>>>>> 31faaa52
        bool skipEvent = true;
        for( bool isInSample : eventIsInSamplesList[iEntry] ){
          if( isInSample ){
            skipEvent = false;
            break;
          }
        }
        if( skipEvent ) continue;

        threadChain->GetEntry(iEntry);

        if( threadNominalWeightFormula != nullptr ){
          eventBuffer.setTreeWeight(threadNominalWeightFormula->EvalInstance());
          if( eventBuffer.getTreeWeight() == 0 ){ continue; } // skip this event
        }
<<<<<<< HEAD

=======
        
        if( threadFakeDataWeightFormula != nullptr and sampleSetPtr_->getDataEventType() == DataEventType::FakeData ){
          eventBuffer.setFakeDataWeight(threadFakeDataWeightFormula->EvalInstance());
        }
          
>>>>>>> 31faaa52
        for( iSample = 0 ; iSample < samplesToFillList.size() ; iSample++ ){
          if( eventIsInSamplesList[iEntry][iSample] ){

            // Reset bin index of the buffer
            eventBuffer.setSampleBinIndex(-1);

            // Has valid bin?
            binsListPtr = &samplesToFillList[iSample]->getBinning().getBinsList();

            for( iBin = 0 ; iBin < binsListPtr->size() ; iBin++ ){
              auto& bin = (*binsListPtr)[iBin];
              bool isInBin = true;
              for( iVar = 0 ; iVar < bin.getVariableNameList().size() ; iVar++ ){
                if( not bin.isBetweenEdges(iVar, eventBuffer.getVarAsDouble(bin.getVariableNameList()[iVar])) ){
                  isInBin = false;
                  break;
                }
              } // Var
              if( isInBin ){
                eventBuffer.setSampleBinIndex(int(iBin));
                break;
              }
            } // Bin

            if( eventBuffer.getSampleBinIndex() == -1 ) {
              // Invalid bin -> next sample
              break;
            }

            // OK, now we have a valid fit bin. Let's claim an index.
//            eventOffSetMutex.lock();
            sampleEventIndex = sampleIndexOffsetList[iSample]++;
//            eventOffSetMutex.unlock();

            eventPtr = &(*sampleEventListPtrToFill[iSample])[sampleEventIndex];
            // copy only necessary variables
            eventPtr->copyOnlyExistingLeaves(eventBuffer);

            eventPtr->setEntryIndex(iEntry);
            eventPtr->setSampleBinIndex(eventBuffer.getSampleBinIndex());
            eventPtr->setTreeWeight(eventBuffer.getTreeWeight());
            eventPtr->setNominalWeight(eventBuffer.getTreeWeight());
            eventPtr->setFakeDataWeight(eventBuffer.getFakeDataWeight());
            eventPtr->resetEventWeight();

            // Now the event is ready. Let's index the dials:
            if( not isData ){
              eventDialOffset = 0;
              // Loop over the parameter Sets (the ones which have a valid dialSet for this dataSet)
              for( auto& dialSetPair : dialSetPtrMap ){
                for( iDialSet = 0 ; iDialSet < dialSetPair.second.size() ; iDialSet++ ){
                  dialSetPtr = dialSetPair.second[iDialSet];

                  if( dialSetPtr->getApplyConditionFormula() != nullptr ){
                    if( eventBuffer.evalFormula(dialSetPtr->getApplyConditionFormula()) == 0 ){
                      // next dialSet
                      continue;
                    }
                  }

                  if( not dialSetPtr->getDialLeafName().empty() ){
                    grPtr = (TGraph*) eventBuffer.getVariable<TClonesArray*>(dialSetPtr->getDialLeafName())->At(0);
                    if(grPtr->GetN() > 1){
                      if      ( dialSetPtr->getGlobalDialType() == DialType::Spline ){
                        spDialPtr = (SplineDial*) dialSetPtr->getDialList()[iEntry].get();
                        spDialPtr->createSpline( grPtr );
                        spDialPtr->initialize();
                        spDialPtr->setIsReferenced(true);
                        // Adding dial in the event
                        eventPtr->getRawDialPtrList()[eventDialOffset++] = spDialPtr;
                      }
                      else if( dialSetPtr->getGlobalDialType() == DialType::Graph ){
                        grDialPtr = (GraphDial*) dialSetPtr->getDialList()[iEntry].get();
                        grDialPtr->setGraph(*grPtr);
                        grDialPtr->initialize();
                        grDialPtr->setIsReferenced(true);
                        // Adding dial in the event
                        eventPtr->getRawDialPtrList()[eventDialOffset++] = grDialPtr;
                      }
                      else{
                        LogThrow("Unsupported event-by-event dial: " << DialType::DialTypeEnumNamespace::toString(dialSetPtr->getGlobalDialType()))
                      }
                    }
                  }
                  else{
                    // Binned dial?
                    lastFailedBinVarIndex = -1;
                    for( iDial = 0 ; iDial < dialSetPtr->getDialList().size(); iDial++ ){
                      // ----------> SLOW PART
                      applyConditionBinPtr = &dialSetPtr->getDialList()[iDial]->getApplyConditionBin();

                      if( lastFailedBinVarIndex != -1 ){
                        if( not applyConditionBinPtr->isBetweenEdges(
                            applyConditionBinPtr->getEdgesList()[lastFailedBinVarIndex],
                            eventBuffer.getVarAsDouble(applyConditionBinPtr->getEventVarIndexCache()[lastFailedBinVarIndex] )
                        )){
                          continue;
                          // NEXT DIAL! Don't check other bin variables
                        }
                      }

                      // Ok, lets give this dial a chance:
                      isEventInDialBin = true;

                      for( iVar = 0 ; iVar < applyConditionBinPtr->getEdgesList().size() ; iVar++ ){
                        if( iVar == lastFailedBinVarIndex ) continue; // already checked if set
                        if( not applyConditionBinPtr->isBetweenEdges(
                            applyConditionBinPtr->getEdgesList()[iVar],
                            eventBuffer.getVarAsDouble(applyConditionBinPtr->getEventVarIndexCache()[iVar] )
                        )){
                          isEventInDialBin = false;
                          lastFailedBinVarIndex = int(iVar);
                          break;
                          // NEXT DIAL! Don't check other bin variables
                        }
                      } // Bin var loop
                      // <------------------
                      if( isEventInDialBin ) {
                        dialSetPtr->getDialList()[iDial]->setIsReferenced(true);
                        eventPtr->getRawDialPtrList()[eventDialOffset++] = dialSetPtr->getDialList()[iDial].get();
                        break;
                      }
                    } // iDial

                    if( isEventInDialBin and dialSetPair.first->isUseOnlyOneParameterPerEvent() ){
                      break;
                      // leave iDialSet (ie loop over parameters of the ParSet)
                    }
                  }

                } // iDialSet / Enabled-parameter
              } // ParSet / DialSet Pairs

              // Resize the dialRef list
              eventPtr->getRawDialPtrList().resize(eventDialOffset);
              eventPtr->getRawDialPtrList().shrink_to_fit();
            }

          } // event has passed the selection?
        } // samples
      } // entries
      if( iThread_ == 0 ) GenericToolbox::displayProgressBar(nEvents, nEvents, progressTitle);
      delete threadChain;
      delete threadNominalWeightFormula;
      delete threadFakeDataWeightFormula;
    };

    LogInfo << "Copying selected events to RAM..." << std::endl;
    GlobalVariables::getParallelWorker().addJob(__METHOD_NAME__, fillFunction);
    GlobalVariables::getParallelWorker().runJob(__METHOD_NAME__);
    GlobalVariables::getParallelWorker().removeJob(__METHOD_NAME__);

    LogInfo << "Shrinking event lists..." << std::endl;
    for( size_t iSample = 0 ; iSample < samplesToFillList.size() ; iSample++ ){
<<<<<<< HEAD
      if (not isData) samplesToFillList[iSample]->getMcContainer().shrinkEventList(sampleIndexOffsetList[iSample]);
      if (isData) samplesToFillList[iSample]->getDataContainer().shrinkEventList(sampleIndexOffsetList[iSample]);
=======
      isData ? samplesToFillList.at(iSample)->getDataContainer().shrinkEventList(sampleIndexOffsetList.at(iSample)) : samplesToFillList.at(iSample)->getMcContainer().shrinkEventList(sampleIndexOffsetList.at(iSample));
>>>>>>> 31faaa52
    }

    LogInfo << "Events have been loaded for " << ( isData ? "data": "mc" )
            << " with dataset: " << this->getName() << std::endl;

  }

}

TChain* DataSetLoader::buildChain(bool isData_){
  LogThrowIf(not _isInitialized_, "Can't do " << __METHOD_NAME__ << " while not init.")
  TChain* out{nullptr};
  if( not isData_ and not _mcFilePathList_.empty() ){
    out = new TChain(_mcTreeName_.c_str());
    for( const auto& file: _mcFilePathList_){
      if( not GenericToolbox::doesTFileIsValid(file, {_mcTreeName_}) ){
        LogError << "Invalid file: " << file << std::endl;
        throw std::runtime_error("Invalid file.");
      }
      out->Add(file.c_str());
    }
  }
  else if( isData_ and not _dataFilePathList_.empty() ){
    out = new TChain(_dataTreeName_.c_str());
    for( const auto& file: _dataFilePathList_){
      if( not GenericToolbox::doesTFileIsValid(file, {_dataTreeName_}) ){
        LogError << "Invalid file: " << file << std::endl;
        throw std::runtime_error("Invalid file.");
      }
      out->Add(file.c_str());
    }
  }
  return out;
}
TChain* DataSetLoader::buildMcChain(){
  return buildChain(false);
}
TChain* DataSetLoader::buildDataChain(){
  return buildChain(true);
}
void DataSetLoader::print() {
  LogInfo << _name_ << std::endl;
  if( _mcFilePathList_.empty() ){
    LogAlert << "No MC files loaded." << std::endl;
  }
  else{
    LogInfo << "List of MC files:" << std::endl;
    for( const auto& filePath : _mcFilePathList_ ){
      LogInfo << filePath << std::endl;
    }
    LogInfo << GET_VAR_NAME_VALUE(_mcNominalWeightFormulaStr_) << std::endl;
    LogInfo << GET_VAR_NAME_VALUE(_fakeDataWeightFormulaStr_) << std::endl;
  }

  if( _dataFilePathList_.empty() ){
    LogInfo << "No External files loaded." << std::endl;
  }
  else{
    LogInfo << "List of External files:" << std::endl;
    for( const auto& filePath : _dataFilePathList_ ){
      LogInfo << filePath << std::endl;
    }
  }
}

void DataSetLoader::fetchRequestedLeaves(std::vector<FitParameterSet>* parSetList_){

  if( parSetList_ == nullptr ) return;

  // parSet
  for( auto& parSet : *parSetList_ ){
    if( not parSet.isEnabled() ) continue;

    for( auto& par : parSet.getParameterList() ){
      if( not par.isEnabled() ) continue;

      auto* dialSetPtr = par.findDialSet( _name_ );
      if( dialSetPtr == nullptr ){ continue; }

      if( not dialSetPtr->getDialLeafName().empty() ){
        this->addLeafRequestedForIndexing(dialSetPtr->getDialLeafName());
      }
      else{
        if( dialSetPtr->getApplyConditionFormula() != nullptr ){
          for( int iPar = 0 ; iPar < dialSetPtr->getApplyConditionFormula()->GetNpar() ; iPar++ ){
            this->addLeafRequestedForIndexing(dialSetPtr->getApplyConditionFormula()->GetParName(iPar));
          }
        }

        for( auto& dial : dialSetPtr->getDialList() ){
          for( auto& var : dial->getApplyConditionBin().getVariableNameList() ){
            this->addLeafRequestedForIndexing(var);
          } // var
        } // dial
      }

    } // par
  } // parSet

}
void DataSetLoader::fetchRequestedLeaves(FitSampleSet* sampleSetPtr_){

  for( auto& sample: sampleSetPtr_->getFitSampleList() ){
    for( auto& bin: sample.getBinning().getBinsList()){
      for( auto& var: bin.getVariableNameList()){
        this->addLeafRequestedForIndexing(var);
      }
    }
  }

}
void DataSetLoader::fetchRequestedLeaves(PlotGenerator* plotGenPtr_){

  for( auto& var : plotGenPtr_->fetchListOfVarToPlot() ){
    this->addLeafStorageRequestedForMc(var);
    this->addLeafStorageRequestedForData(var);
  }

  for( auto& var : plotGenPtr_->fetchListOfSplitVarNames() ){
    this->addLeafStorageRequestedForMc(var);
  }

}

std::vector<FitSample*> DataSetLoader::buildListOfSamplesToFill(FitSampleSet* sampleSetPtr_){
  std::vector<FitSample*> out;

  for( auto& sample : sampleSetPtr_->getFitSampleList() ){
    if( not sample.isEnabled() ) continue;
    if( sample.isDataSetValid(_name_) ){
      out.emplace_back(&sample);
    }
  }

  return out;
}
std::vector<std::vector<bool>> DataSetLoader::makeEventSelection(std::vector<FitSample*>& samplesToFillList, bool loadData_){

  std::vector<TTreeFormula*> sampleCutFormulaList;

  TChain* chainPtr{nullptr};
  loadData_ ? chainPtr = this->buildDataChain() : chainPtr = this->buildMcChain();
  LogThrowIf(chainPtr == nullptr, "Can't open TChain.");

  chainPtr->SetBranchStatus("*", true); // enabling every branch to define formula
  TTreeFormulaManager formulaManager;
  for( auto& sample : samplesToFillList ){
    sampleCutFormulaList.emplace_back(
        new TTreeFormula(
            sample->getName().c_str(),
            sample->getSelectionCutsStr().c_str(),
            chainPtr
        )
    );
    LogThrowIf(sampleCutFormulaList.back()->GetNdim() == 0,
               "\"" << sample->getSelectionCutsStr() << "\" could not be parsed by the TChain");

    // The TChain will notify the formula that it has to update leaves addresses while swaping TFile
    formulaManager.Add(sampleCutFormulaList.back());
  }
  chainPtr->SetNotify(&formulaManager);

  chainPtr->SetBranchStatus("*", false);
  for( auto* sampleFormula : sampleCutFormulaList ){
    for( int iLeaf = 0 ; iLeaf < sampleFormula->GetNcodes() ; iLeaf++ ){
      chainPtr->SetBranchStatus(sampleFormula->GetLeaf(iLeaf)->GetName(), true);
    }
  }

  Long64_t nEvents = chainPtr->GetEntries();
  // for each event, which sample is active?
  std::vector<std::vector<bool>> eventIsInSamplesList(nEvents, std::vector<bool>(samplesToFillList.size(), true));
  std::string progressTitle = LogInfo.getPrefixString() + "Reading input dataset";
  TFile* lastFilePtr{nullptr};
  for( Long64_t iEvent = 0 ; iEvent < nEvents ; iEvent++ ){
    GenericToolbox::displayProgressBar(iEvent, nEvents, progressTitle);
    chainPtr->GetEntry(iEvent);

    for( size_t iSample = 0 ; iSample < sampleCutFormulaList.size() ; iSample++ ){
      for(int jInstance = 0; jInstance < sampleCutFormulaList[iSample]->GetNdata(); jInstance++) {
        if (sampleCutFormulaList[iSample]->EvalInstance(jInstance) == 0) {
          // if it doesn't pass the cut
          eventIsInSamplesList[iEvent][iSample] = false;
          break;
        }
      } // Formula Instances
    } // iSample
  } // iEvent

  chainPtr->SetNotify(nullptr);
  delete chainPtr;

  return eventIsInSamplesList;
}<|MERGE_RESOLUTION|>--- conflicted
+++ resolved
@@ -410,11 +410,7 @@
       eventOffSetMutex.unlock();
 
       PhysicsEvent* eventPtr{nullptr};
-<<<<<<< HEAD
-      
-=======
-              
->>>>>>> 31faaa52
+
       size_t sampleEventIndex;
       int threadDialIndex;
       const std::vector<DataBin>* binsListPtr;
@@ -445,7 +441,7 @@
       threadChain->LoadTree(iStart);
 
       std::string progressTitle = LogInfo.getPrefixString() + "Reading selected events";
-<<<<<<< HEAD
+
       for(Long64_t iEntry = iStart ; iEntry < iEnd ; iEntry++ ){
 
         if( iThread_ == 0 ){
@@ -453,12 +449,6 @@
           iGlobal += nThreads;
         }
 
-=======
-      for(Long64_t iEntry = 0 ; iEntry < nEvents ; iEntry++ ){
-        if(iEntry % GlobalVariables::getNbThreads() != iThread_ ){ continue; }
-        if( iThread_ == 0 ) GenericToolbox::displayProgressBar(iEntry, nEvents, progressTitle);
-        
->>>>>>> 31faaa52
         bool skipEvent = true;
         for( bool isInSample : eventIsInSamplesList[iEntry] ){
           if( isInSample ){
@@ -474,15 +464,11 @@
           eventBuffer.setTreeWeight(threadNominalWeightFormula->EvalInstance());
           if( eventBuffer.getTreeWeight() == 0 ){ continue; } // skip this event
         }
-<<<<<<< HEAD
-
-=======
         
         if( threadFakeDataWeightFormula != nullptr and sampleSetPtr_->getDataEventType() == DataEventType::FakeData ){
           eventBuffer.setFakeDataWeight(threadFakeDataWeightFormula->EvalInstance());
         }
-          
->>>>>>> 31faaa52
+
         for( iSample = 0 ; iSample < samplesToFillList.size() ; iSample++ ){
           if( eventIsInSamplesList[iEntry][iSample] ){
 
@@ -637,12 +623,9 @@
 
     LogInfo << "Shrinking event lists..." << std::endl;
     for( size_t iSample = 0 ; iSample < samplesToFillList.size() ; iSample++ ){
-<<<<<<< HEAD
       if (not isData) samplesToFillList[iSample]->getMcContainer().shrinkEventList(sampleIndexOffsetList[iSample]);
       if (isData) samplesToFillList[iSample]->getDataContainer().shrinkEventList(sampleIndexOffsetList[iSample]);
-=======
-      isData ? samplesToFillList.at(iSample)->getDataContainer().shrinkEventList(sampleIndexOffsetList.at(iSample)) : samplesToFillList.at(iSample)->getMcContainer().shrinkEventList(sampleIndexOffsetList.at(iSample));
->>>>>>> 31faaa52
+
     }
 
     LogInfo << "Events have been loaded for " << ( isData ? "data": "mc" )
