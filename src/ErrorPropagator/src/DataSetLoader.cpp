--- conflicted
+++ resolved
@@ -575,7 +575,7 @@
                         eventPtr->getRawDialPtrList()[eventDialOffset++] = spDialPtr;
 
                       }
-<<<<<<< HEAD
+                      
                       else if ( dialSetPtr->getGlobalDialType() == DialType::Graph ){
                         grDialPtr = (GraphDial*) dialSetPtr->getDialList()[iEntry].get();
                         grDialPtr->setGraph(*grPtr);
@@ -584,16 +584,7 @@
                         // Adding dial in the event
                         eventPtr->getRawDialPtrList()[eventDialOffset++] = grDialPtr;
                       }
-=======
-                      else if( dialSetPtr->getGlobalDialType() == DialType::Graph ){
-                          grDialPtr = (GraphDial*) dialSetPtr->getDialList()[iEntry].get();
-                          grDialPtr->setGraph(*grPtr);
-                          grDialPtr->initialize();
-                          grDialPtr->setIsReferenced(true);
-                          // Adding dial in the event
-                          eventPtr->getRawDialPtrList()[eventDialOffset++] = grDialPtr;
-                        }
->>>>>>> 0536c749
+
                       else{
                           LogThrow("Unsupported event-by-event dial: " << DialType::DialTypeEnumNamespace::toString(dialSetPtr->getGlobalDialType()))
                         }
