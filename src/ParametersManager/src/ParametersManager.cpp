//
// Created by Adrien Blanchet on 13/10/2023.
//

#include "ParametersManager.h"
#include "ConfigUtils.h"
#include "GundamGlobals.h"

#include "GenericToolbox.Utils.h"
#include "GenericToolbox.Json.h"
#include "Logger.h"

#include <sstream>


#ifndef DISABLE_USER_HEADER
LoggerInit([]{ Logger::setUserHeaderStr("[ParameterManager]"); });
#endif


// logger
void ParametersManager::muteLogger(){ Logger::setIsMuted( true ); }
void ParametersManager::unmuteLogger(){ Logger::setIsMuted( false ); }

// config
void ParametersManager::readConfigImpl(){

  _throwToyParametersWithGlobalCov_ = GenericToolbox::Json::fetchValue(_config_, "throwToyParametersWithGlobalCov", _throwToyParametersWithGlobalCov_);
  _reThrowParSetIfOutOfPhysical_ = GenericToolbox::Json::fetchValue(_config_, {{"reThrowParSetIfOutOfBounds"},{"reThrowParSetIfOutOfPhysical"}}, _reThrowParSetIfOutOfPhysical_);

  _parameterSetListConfig_ = GenericToolbox::Json::fetchValue(_config_, "parameterSetList", _parameterSetListConfig_);

  _parameterSetList_.clear(); // make sure there nothing in case readConfig is called more than once
  _parameterSetList_.reserve( _parameterSetListConfig_.size() );
  for( const auto& parameterSetConfig : _parameterSetListConfig_ ){
    _parameterSetList_.emplace_back();
    _parameterSetList_.back().readConfig( parameterSetConfig );

    // clear the parameter sets that have been disabled
    if( not _parameterSetList_.back().isEnabled() ){
      LogDebugIf(GundamGlobals::isDebugConfig()) << "Removing disabled parSet: " << _parameterSetList_.back().getName() << std::endl;
      _parameterSetList_.pop_back();
    }
  }

}
void ParametersManager::initializeImpl(){
  int nEnabledPars = 0;
  for( auto& parSet : _parameterSetList_ ){
    parSet.initialize();

    int nPars{0};
    for( auto& par : parSet.getParameterList() ){
      if( par.isEnabled() ){ nPars++; }
    }

    nEnabledPars += nPars;
    LogInfo << nPars << " enabled parameters in " << parSet.getName() << std::endl;
  }
  LogInfo << "Total number of parameters: " << nEnabledPars << std::endl;

  LogInfo << "Building global covariance matrix (" << nEnabledPars << "x" << nEnabledPars << ")" << std::endl;
  _globalCovarianceMatrix_ = std::make_shared<TMatrixD>(nEnabledPars, nEnabledPars );
  int parSetOffset = 0;
  for( auto& parSet : _parameterSetList_ ){
    if( parSet.getPriorCovarianceMatrix() != nullptr ){
      int iGlobalOffset{-1};
      bool hasZero{false};
      for(int iCov = 0 ; iCov < parSet.getPriorCovarianceMatrix()->GetNrows() ; iCov++ ){
        if( not parSet.getParameterList()[iCov].isEnabled() ){ continue; }
        iGlobalOffset++;
        _globalCovParList_.emplace_back( &parSet.getParameterList()[iCov] );
        int jGlobalOffset{-1};
        for(int jCov = 0 ; jCov < parSet.getPriorCovarianceMatrix()->GetNcols() ; jCov++ ){
          if( not parSet.getParameterList()[jCov].isEnabled() ){ continue; }
          jGlobalOffset++;
          (*_globalCovarianceMatrix_)[parSetOffset + iGlobalOffset][parSetOffset + jGlobalOffset] = (*parSet.getPriorCovarianceMatrix())[iCov][jCov];
        }
      }
      parSetOffset += (iGlobalOffset+1);
    }
    else{
      // diagonal
      for( auto& par : parSet.getParameterList() ){
        if( not par.isEnabled() ){ continue; }
        _globalCovParList_.emplace_back(&par);
        if( par.isFree() ){
          (*_globalCovarianceMatrix_)[parSetOffset][parSetOffset] = 0;
        }
        else{
          (*_globalCovarianceMatrix_)[parSetOffset][parSetOffset] = par.getStdDevValue() * par.getStdDevValue();
        }
        parSetOffset++;
      }
    }
  }

}

// const core
std::string ParametersManager::getParametersSummary(bool showEigen_ ) const{
  std::stringstream ss;
  for( auto &parSet: getParameterSetsList() ){
    if( not parSet.isEnabled() ){ continue; }
    if( not ss.str().empty() ) ss << std::endl;
    ss << parSet.getName();
    for( auto &par: parSet.getParameterList() ){
      if( not par.isEnabled() ){ continue; }
      ss << std::endl << "  " << par.getTitle() << ": " << par.getParameterValue();
    }
  }
  return ss.str();
}
JsonType ParametersManager::exportParameterInjectorConfig() const{
  JsonType out;

  std::vector<JsonType> parSetConfig;
  parSetConfig.reserve( _parameterSetList_.size() );
  for( auto& parSet : _parameterSetList_ ){
    if( not parSet.isEnabled() ){ continue; }
    parSetConfig.emplace_back( parSet.exportInjectorConfig() );
  }

  out["parameterSetList"] = parSetConfig;

  out = GenericToolbox::Json::readConfigJsonStr(
      // conversion: json -> str -> json obj (some broken JSON version)
      GenericToolbox::Json::toReadableString(
          out
      )
  );

  return out;
}
const ParameterSet* ParametersManager::getFitParameterSetPtr(const std::string& name_) const{
  for( auto& parSet : _parameterSetList_ ){
    if( parSet.getName() == name_ ) return &parSet;
  }
  std::vector<std::string> parSetNames{};
  parSetNames.reserve( _parameterSetList_.size() );
  for( auto& parSet : _parameterSetList_ ){ parSetNames.emplace_back(parSet.getName()); }
  LogThrow("Could not find fit parameter set named \"" << name_ << "\" among defined: " << GenericToolbox::toString(parSetNames));
  return nullptr;
}

// core
void ParametersManager::throwParameters(){

  if( _throwToyParametersWithGlobalCov_ ){
    LogInfo << "Throwing parameter using global covariance matrix..." << std::endl;
    this->throwParametersFromGlobalCovariance(false);
  }
  else{
    LogInfo << "Throwing parameter using parSet covariance matrices..." << std::endl;
    this->throwParametersFromParSetCovariance();
  }

}
void ParametersManager::throwParametersFromParSetCovariance(){
  LogInfo << "Throwing parameter using each parameter sets..." << std::endl;
  for( auto& parSet : _parameterSetList_ ){
    if( not parSet.isEnabled() ) continue;

    LogContinueIf( not parSet.isEnabledThrowToyParameters(), "Toy throw is disabled for " << parSet.getName() );

    if( parSet.getPriorCovarianceMatrix() != nullptr ){
      LogWarning << parSet.getName() << ": throwing correlated parameters..." << std::endl;
      LogScopeIndent;
      parSet.throwParameters(_reThrowParSetIfOutOfPhysical_);
    } // throw?
    else{
      LogAlert << "No correlation matrix defined for " << parSet.getName() << ". NOT THROWING. (dev: could throw only with sigmas?)" << std::endl;
    }
  } // parSet
}
void ParametersManager::throwParametersFromGlobalCovariance(bool quietVerbose_){

  if( _strippedCovarianceMatrix_ == nullptr ){
    LogInfo << "Creating stripped global covariance matrix..." << std::endl;
    LogThrowIf( _globalCovarianceMatrix_ == nullptr, "Global covariance matrix not set." );

    _strippedParameterList_.clear();
    for( int iGlobPar = 0 ; iGlobPar < _globalCovarianceMatrix_->GetNrows() ; iGlobPar++ ){
      if( _globalCovParList_[iGlobPar]->isFixed() ){ continue; }
      if( _globalCovParList_[iGlobPar]->isFree() and (*_globalCovarianceMatrix_)[iGlobPar][iGlobPar] == 0 ){ continue; }
      _strippedParameterList_.emplace_back( _globalCovParList_[iGlobPar] );
    }

    int nStripped{int(_strippedParameterList_.size())};
    _strippedCovarianceMatrix_ = std::make_shared<TMatrixD>(nStripped, nStripped);

    for( int iStrippedPar = 0 ; iStrippedPar < nStripped ; iStrippedPar++ ){
      int iGlobPar{GenericToolbox::findElementIndex(_strippedParameterList_[iStrippedPar], _globalCovParList_)};
      for( int jStrippedPar = 0 ; jStrippedPar < nStripped ; jStrippedPar++ ){
        int jGlobPar{GenericToolbox::findElementIndex(_strippedParameterList_[jStrippedPar], _globalCovParList_)};
        (*_strippedCovarianceMatrix_)[iStrippedPar][jStrippedPar] = (*_globalCovarianceMatrix_)[iGlobPar][jGlobPar];
      }
    }
  }

  bool isLoggerAlreadyMuted{Logger::isMuted()};
  GenericToolbox::ScopedGuard g{
      [&](){ if(quietVerbose_ and not isLoggerAlreadyMuted) Logger::setIsMuted(true); },
      [&](){ if(quietVerbose_ and not isLoggerAlreadyMuted) Logger::setIsMuted(false); }
  };

  if(quietVerbose_){
    Logger::setIsMuted(quietVerbose_);
  }

  if( _choleskyMatrix_ == nullptr ){
    LogInfo << "Generating global cholesky matrix" << std::endl;
    _choleskyMatrix_ = std::shared_ptr<TMatrixD>(
        GenericToolbox::getCholeskyMatrix(_strippedCovarianceMatrix_.get())
    );
  }

  int throwNb{0};
  while( true ) {
    throwNb++;
    bool rethrow{false};
    auto throws = GenericToolbox::throwCorrelatedParameters(_choleskyMatrix_.get());
    for( int iPar = 0 ; iPar < _choleskyMatrix_->GetNrows() ; iPar++ ){
      auto* parPtr = _strippedParameterList_[iPar];
      parPtr->setThrowValue(parPtr->getPriorValue() + throws[iPar]);
      if ( not std::isnan(parPtr->getMinValue()) and parPtr->getThrowValue() < parPtr->getMinValue()) {
        LogAlert << "Thrown value lower than min bound -> " << parPtr->getThrowValue() << " < min(" << parPtr->getMinValue() << ") " << parPtr->getFullTitle() << std::endl;
        rethrow = true;
        break;
      }
      if ( not std::isnan(parPtr->getMaxValue()) and parPtr->getThrowValue() > parPtr->getMaxValue()) {
        LogAlert << "Thrown value greater than max bound -> " << parPtr->getThrowValue() << " > max(" << parPtr->getMaxValue() << ") " << parPtr->getFullTitle() << std::endl;
        rethrow = true;
        break;
      }
      parPtr->setParameterValue( parPtr->getThrowValue() );
      if( not _reThrowParSetIfOutOfPhysical_ ) continue;
      if( not std::isnan(parPtr->getMinPhysical()) and parPtr->getParameterValue() < parPtr->getMinPhysical() ){
        rethrow = true;
        LogAlert << "thrown value lower than physical min bound -> "
                 << parPtr->getSummary(true) << std::endl;
        break;
      }
      if( not std::isnan(parPtr->getMaxPhysical()) and parPtr->getParameterValue() > parPtr->getMaxPhysical() ){
        rethrow = true;
        LogAlert << "thrown value higher than physical max bound -> "
                 << parPtr->getSummary(true) << std::endl;
        break;
      }
    }

    // Making sure eigen decomposed parameters get the conversion done
    for( auto& parSet : _parameterSetList_ ) {
      if (rethrow) break;  // short circuit if we are already rethrowing.
      if( not parSet.isEnabled() ) continue;
      if( not parSet.isEnableEigenDecomp() ) continue;
      parSet.propagateOriginalToEigen();
      // also check the bounds of real parameter space
      for( auto& par : parSet.getEigenParameterList() ){
        if( not par.isEnabled() ) continue;
        if( par.isValueWithinBounds() ) continue;
        // re-do the throwing
        rethrow = true;
        break;
      }
    }

    if( rethrow ) {
      LogThrowIf( throwNb > 100000, "Too many throw attempts")
      // wrap back to the while loop
      LogWarning << "Rethrowing after attempt #" << throwNb << std::endl;
      continue;
    }

    for( auto& parSet : _parameterSetList_ ){
      if( not parSet.isEnabled() ){ continue; }
      LogInfo << parSet.getName() << ":" << std::endl;
      for( auto& par : parSet.getParameterList() ){
        if( not par.isEnabled() ){ continue; }
        LogScopeIndent;
        par.setThrowValue( par.getParameterValue() );
        LogInfo << "Thrown par " << par.getFullTitle() << ": " << par.getPriorValue();
        LogInfo << " becomes " << par.getParameterValue() << std::endl;
      }
      if( not parSet.isEnableEigenDecomp() ) continue;
      LogInfo << "Translated to eigen space:" << std::endl;
      for( auto& eigenPar : parSet.getEigenParameterList() ){
        if( not eigenPar.isEnabled() ){ continue; }
        LogScopeIndent;
        eigenPar.setThrowValue( eigenPar.getParameterValue() );
        LogInfo << "Eigen par " << eigenPar.getFullTitle() << ": " << eigenPar.getPriorValue();
        LogInfo << " becomes " << eigenPar.getParameterValue() << std::endl;
      }
    }

<<<<<<< HEAD
    break;
=======
    // reached this point: all parameters are within bounds
    break;    
>>>>>>> 4e1278e5
  }
}

void ParametersManager::moveParametersToPrior(){
  for( auto& parSet : _parameterSetList_ ){
    if( not parSet.isEnabled() ){ continue; }
    parSet.moveParametersToPrior();
  }
}
void ParametersManager::convertEigenToOrig(){
  for( auto& parSet : _parameterSetList_ ){
    if( not parSet.isEnabled() ){ continue; }
    if( parSet.isEnableEigenDecomp() ){ parSet.propagateEigenToOriginal(); }
  }
}
void ParametersManager::injectParameterValues(const JsonType &config_) {
  LogWarning << "Injecting parameters..." << std::endl;

  if( not GenericToolbox::Json::doKeyExist(config_, "parameterSetList") ){
    LogError << "Bad parameter injector config: missing \"parameterSetList\" entry" << std::endl;
    LogError << GenericToolbox::Json::toReadableString( config_ ) << std::endl;
    return;
  }

  for( auto& entryParSet : GenericToolbox::Json::fetchValue<JsonType>( config_, "parameterSetList" ) ){
    auto parSetName = GenericToolbox::Json::fetchValue<std::string>(entryParSet, "name");
    LogInfo << "Reading injection parameters for parSet: " << parSetName << std::endl;

    auto* selectedParSet = this->getFitParameterSetPtr(parSetName );
    LogThrowIf( selectedParSet == nullptr, "Could not find parSet: " << parSetName );

    selectedParSet->injectParameterValues(entryParSet);
  }
}
ParameterSet* ParametersManager::getFitParameterSetPtr(const std::string& name_){
  return const_cast<ParameterSet*>(const_cast<const ParametersManager*>(this)->getFitParameterSetPtr(name_));
}
bool ParametersManager::hasValidParameterSets() const {
  for (const ParameterSet& parSet: getParameterSetsList()) {
    if (not parSet.isEnabled()) continue;
    if (not parSet.isValid()) return false;
  }
  return true;
}
void ParametersManager::printConfiguration() const {

  LogInfo << GET_VAR_NAME_VALUE(_throwToyParametersWithGlobalCov_) << std::endl;
  LogInfo << GET_VAR_NAME_VALUE(_reThrowParSetIfOutOfPhysical_) << std::endl;

  LogInfo << _parameterSetList_.size() << " parameter sets defined." << std::endl;
  for( auto& parSet : _parameterSetList_ ){ parSet.printConfiguration(); }

}

void ParametersManager::setParameterValidity(const std::string& v) {
  for (ParameterSet& parSet: getParameterSetsList()) {
    parSet.setValidity(v);
  }
}<|MERGE_RESOLUTION|>--- conflicted
+++ resolved
@@ -293,12 +293,8 @@
       }
     }
 
-<<<<<<< HEAD
+    // reached this point: all parameters are within bounds
     break;
-=======
-    // reached this point: all parameters are within bounds
-    break;    
->>>>>>> 4e1278e5
   }
 }
 
