cmake_minimum_required (VERSION 3.12 FATAL_ERROR)

# Configure CMake project
project(gundam)
set (gundam_VERSION_MAJOR 1)
set (gundam_VERSION_MINOR 3)
set (gundam_VERSION_REVISION 5)
set (gundam_VERSION_TAG "f") # f means forward -> include commits after a given release
set (gundam_VERSION_STRING "${gundam_VERSION_MAJOR}.${gundam_VERSION_MINOR}.${gundam_VERSION_REVISION}${gundam_VERSION_TAG}")

option(CMAKE_CXX_EXTENSIONS "Enable GNU extensions to C++ langauge (-std=gnu++14)." OFF)
option(CXX_MARCH_FLAG "Enable cpu architecture specific optimzations." OFF)
option(CXX_WARNINGS "Enable most C++ warning flags." ON)
option(COLOR_OUTPUT "Enable colored terminal output." ON)
option(TTYCHECK "Enable check if output is being sent to terminal/TTY." ON)
option(WITH_OPENMP "Build with OpenMP libraries" OFF )
option(WITH_CUDA "Build with CUDA (if available)" OFF)
option(YAMLCPP_DIR "Set custom path to yaml-cpp lib" OFF )
option(ENABLE_DEV_MODE "Enable specific dev related printouts" OFF )
option(BATCH_MODE "Build to run in a batch queue (affects output)" OFF)

set(VERBOSE TRUE)

include(${CMAKE_SOURCE_DIR}/cmake/cmessage.cmake)

# Check for the availability of CUDA
if(WITH_CUDA)
    include(CheckLanguage)
    check_language(CUDA)
    if(CMAKE_CUDA_COMPILER)
        cmessage(STATUS "CUDA support enabled")
        enable_language(CUDA)
        if (NOT DEFINED CMAKE_CUDA_ARCHITECTURES)
            # The default is taken from the CUDAARCHS environment
            # variable.  If it isn't set, then set it to the earliest
            # non-deprecated architecture.
            #   2022: architectures before 52 are deprecated.
            if (${CMAKE_VERSION} VERSION_GREATER_EQUAL 3.23)
                # After cmake 3.23, this can be set to all or all-major
                set(CMAKE_CUDA_ARCHITECTURES all)
            else()
                set(CMAKE_CUDA_ARCHITECTURES 52)
            endif()
        endif()
        cmessage(STATUS "CUDA compilation architectures: \"${CMAKE_CUDA_ARCHITECTURES}\"")
    endif(CMAKE_CUDA_COMPILER)
else()
    cmessage(STATUS "CUDA support disabled")
endif(WITH_CUDA)

# Changes default install path to be a subdirectory of the build dir.
# Should set the installation dir at configure time with
# -DCMAKE_INSTALL_PREFIX=/install/path
if(NOT DEFINED CMAKE_INSTALL_PREFIX
    OR CMAKE_INSTALL_PREFIX STREQUAL ""
    OR CMAKE_INSTALL_PREFIX STREQUAL "/usr/local")
  set(CMAKE_INSTALL_PREFIX "${CMAKE_BINARY_DIR}/${CMAKE_SYSTEM_NAME}")
elseif(NOT DEFINED CMAKE_INSTALL_PREFIX)
  set(CMAKE_INSTALL_PREFIX "${CMAKE_BINARY_DIR}/${CMAKE_SYSTEM_NAME}")
endif()

cmessage(STATUS "CMAKE_INSTALL_PREFIX: \"${CMAKE_INSTALL_PREFIX}\"")

if(NOT DEFINED CMAKE_BUILD_TYPE
    OR CMAKE_BUILD_TYPE STREQUAL "")
  set(CMAKE_BUILD_TYPE Debug)
endif()
cmessage(STATUS "CMAKE_BUILD_TYPE: \"${CMAKE_BUILD_TYPE}\"")

if(NOT DEFINED USE_STATIC_LINKS)
    set(USE_STATIC_LINKS 0)
endif()

if(BATCH_MODE)
  set(COLOR_OUTPUT NO)
  set(TTYCHECK NO)
  add_definitions(-DGUNDAM_BATCH)
endif(BATCH_MODE)

################################################################################
#                            Check Dependencies
################################################################################

# ROOT
if(NOT DEFINED ENV{ROOTSYS} )
  cmessage(FATAL_ERROR "$ROOTSYS is not defined, please set up root first.")
else()
  cmessage(STATUS "Using ROOT installed at $ENV{ROOTSYS}")
  set(CMAKE_ROOTSYS $ENV{ROOTSYS})
endif()

#If you want to try an use the terminally buggy ROOT CMake scripts
find_package(ROOT
  REQUIRED COMPONENTS Geom Physics Matrix MathCore Tree RIO
  OPTIONAL_COMPONENTS Minuit2)
if(ROOT_FOUND)
  cmessage(STATUS "[ROOT]: ROOT found")
  include(${ROOT_USE_FILE})
  cmessage(STATUS "[ROOT]: ROOT package found ${ROOT_LIBRARIES}")
  if (NOT ROOT_minuit2_FOUND)
    # Minuit2 wasn't found, but make really sure before giving up.
    execute_process (COMMAND root-config --has-minuit2
      OUTPUT_VARIABLE ROOT_minuit2_FOUND
      OUTPUT_STRIP_TRAILING_WHITESPACE)
<<<<<<< HEAD
  endif(NOT ROOT_minuit2_FOUND)
=======
  endif()
>>>>>>> 57c1c942
else(ROOT_FOUND)
   cmessage(STATUS "Including local GENERATE_ROOT_DICTIONARY implementation.")
   include(${CMAKE_SOURCE_DIR}/cmake/GenROOTDictionary.cmake)
   execute_process(COMMAND root-config --cflags
     OUTPUT_VARIABLE ROOT_CXX_FLAGS
     OUTPUT_STRIP_TRAILING_WHITESPACE)
   execute_process(COMMAND root-config --libs
     OUTPUT_VARIABLE ROOT_LIBRARIES
     OUTPUT_STRIP_TRAILING_WHITESPACE)
   execute_process(COMMAND root-config --version
     OUTPUT_VARIABLE ROOT_VERSION
     OUTPUT_STRIP_TRAILING_WHITESPACE)
   execute_process (COMMAND root-config --ldflags
     OUTPUT_VARIABLE ROOT_LINK_FLAGS
     OUTPUT_STRIP_TRAILING_WHITESPACE)
   execute_process (COMMAND root-config --has-minuit2
     OUTPUT_VARIABLE ROOT_minuit2_FOUND
     OUTPUT_STRIP_TRAILING_WHITESPACE)
   cmessage(STATUS "[ROOT]: root-config --version: ${ROOT_VERSION}")
   cmessage(STATUS "[ROOT]: root-config --libs: ${ROOT_LIBRARIES}")
   cmessage(STATUS "[ROOT]: root-config --cflags: ${ROOT_CXX_FLAGS}")
   cmessage(STATUS "[ROOT]: root-config --ldflags: ${ROOT_LINK_FLAGS}")
   add_compile_options("SHELL:${ROOT_CXX_FLAGS}")
   add_link_options("SHELL:${ROOT_LINK_FLAGS}")
endif(ROOT_FOUND)

if (NOT ROOT_minuit2_FOUND)
  cmessage(STATUS "[ROOT]:Rebuild root using -Dminuit2=on in the cmake command")
  cmessage(FATAL_ERROR "[ROOT]: minuit2 is required")
endif(NOT ROOT_minuit2_FOUND)

# YAML-CPP
find_package( yaml-cpp REQUIRED HINTS ${YAMLCPP_DIR} )
if(NOT yaml-cpp_FOUND)
    cmessage(FATAL_ERROR "yaml-cpp library not found.")
endif()
include_directories( ${YAML_CPP_INCLUDE_DIR} )
cmessage(STATUS "Custom yaml-cpp installation: ${YAMLCPP_DIR}")
cmessage(STATUS "yaml-cpp include directory: ${YAML_CPP_INCLUDE_DIR}")
cmessage(STATUS "yaml-cpp lib: ${YAML_CPP_LIBRARIES}")
if( "${YAML_CPP_INCLUDE_DIR} " STREQUAL " ")
    # WORKAROUND FOR CCLYON (old cmake version/pkg)
    set(CMAKE_MODULE_PATH ${CMAKE_MODULE_PATH} ${CMAKE_CURRENT_SOURCE_DIR}/cmake)
    set(CMAKE_PREFIX_PATH ${CMAKE_PREFIX_PATH} ${CMAKE_CURRENT_SOURCE_DIR}/cmake)
    set(YAMLCPP_INSTALL_DIR ${YAMLCPP_DIR})
    find_package( YAMLCPP REQUIRED )
    if( NOT YAMLCPP_FOUND )
        cmessage(FATAL_ERROR "yaml-cpp library not found.")
    endif()
    cmessage(STATUS " - yaml-cpp include directory: ${YAMLCPP_INCLUDE_DIR}")
    cmessage(STATUS " - yaml-cpp lib: ${YAMLCPP_LIBRARY}")
    if( "${YAMLCPP_INCLUDE_DIR} " STREQUAL " ")
        cmessage(FATAL_ERROR "empty YAMLCPP_INCLUDE_DIR returned.")
    endif()
    include_directories( ${YAMLCPP_INCLUDE_DIR} )
    set(YAML_CPP_LIBRARIES ${YAMLCPP_LIBRARY})
#    list(APPEND LINK_LIBARY_LIST ${YAMLCPP_LIBRARY})
endif()

if (WITH_CUDA)
  add_definitions( -DGUNDAM_USING_CUDA )

  # uncomment to enable the slow validations (NEVER during productions
  # or normal running).  These are whole code validations and are
  # extremely slow.
  if (CACHE_MANAGER_SLOW_VALIDATION)
    cmessage(STATUS "Using slow validation for debugging")
    cmessage(WARNING "Using slow validation so runs will be very slow")
    add_definitions( -DCACHE_MANAGER_SLOW_VALIDATION)
  endif (CACHE_MANAGER_SLOW_VALIDATION)

  cmessage(STATUS "Enable GPU support (compiled, but only used when CUDA enabled)")
endif()

################################################################################
#                       SubModules
################################################################################

# SubModules: These are just adding the code directly, and not being compiled
# as stand-alone projects.  This has the danger that it's not fully configured,
# but should be OK

## Add the CmdLineParser
# Reproduce needed parts of the simple-cpp-cmd-line-parser CMakeLists.txt
include_directories(submodules/simple-cpp-cmd-line-parser/include)
if(yaml-cpp_FOUND)
    add_definitions( -DCMDLINEPARSER_YAML_CPP_ENABLED=1 )
endif()

## Add the GenericToolbox
# Reproduce needed parts of the cpp-generic-toolbox CMakeLists.txt
include_directories(submodules/cpp-generic-toolbox/include)
add_definitions( -D PROGRESS_BAR_FILL_TAG="\\\"T2K\#"\\\" )
if (COLOR_OUTPUT)
  add_definitions( -D PROGRESS_BAR_ENABLE_RAINBOW=1 )
else (COLOR_OUTPUT)
  # add_definitions( -D PROGRESS_BAR_ENABLE_RAINBOW=0 )
  add_definitions( -D CPP_GENERIC_TOOLBOX_NOCOLOR )
endif (COLOR_OUTPUT)
if (BATCH_MODE)
  add_definitions( -D CPP_GENERIC_TOOLBOX_BATCH )
endif(BATCH_MODE)

## Add the Logger
# Reproduce needed parts of the simple-cpp-logger CMakeLists.txt
include_directories(submodules/simple-cpp-logger/include)
if(${CMAKE_BUILD_TYPE} MATCHES Debug OR ${ENABLE_DEV_MODE})
    cmessage(STATUS "Logger set in dev mode.")
    add_definitions( -D LOGGER_MAX_LOG_LEVEL_PRINTED=6 )
    add_definitions( -D LOGGER_PREFIX_LEVEL=3 )
    add_definitions( -D LOGGER_PREFIX_FORMAT="\\\"{TIME} {USER_HEADER} {FILELINE}"\\\" )
    if(NOT COLOR_OUTPUT)
      add_definitions( -D LOGGER_ENABLE_COLORS=0 )
      add_definitions( -D LOGGER_ENABLE_COLORS_ON_USER_HEADER=0 )
    else()
      add_definitions( -D LOGGER_ENABLE_COLORS=1 )
      add_definitions( -D LOGGER_ENABLE_COLORS_ON_USER_HEADER=1 )
    endif()
else()
    cmessage(STATUS "Logger set in release mode.")
    add_definitions( -D LOGGER_MAX_LOG_LEVEL_PRINTED=6 )
    add_definitions( -D LOGGER_PREFIX_LEVEL=3 )
    add_definitions( -D LOGGER_PREFIX_FORMAT="\\\"{TIME} {USER_HEADER}"\\\" )
    if(NOT COLOR_OUTPUT)
      add_definitions( -D LOGGER_ENABLE_COLORS=0 )
      add_definitions( -D LOGGER_ENABLE_COLORS_ON_USER_HEADER=0 )
    else()
      add_definitions( -D LOGGER_ENABLE_COLORS=1 )
      add_definitions( -D LOGGER_ENABLE_COLORS_ON_USER_HEADER=1 )
    endif()
endif()

################################################################################
#                            Compiler Setup
################################################################################

if("${CMAKE_CXX_COMPILER_ID}" STREQUAL "GNU")
    if(CMAKE_CXX_COMPILER_VERSION VERSION_LESS 4.8.5)
        cmessage(STATUS "Detected GCC version: ${CMAKE_CXX_COMPILER_VERSION}")
        cmessage(FATAL_ERROR "GCC version must be at least 4.8.5")
    endif()
elseif("${CMAKE_CXX_COMPILER_ID}" STREQUAL "AppleClang")
    if(CMAKE_CXX_COMPILER_VERSION VERSION_LESS 3.3)
        cmessage(STATUS "Detected Clang version: ${CMAKE_CXX_COMPILER_VERSION}")
        cmessage(FATAL_ERROR "Clang version must be at least 3.3")
    endif()
else()
  cmessage(WARNING "You are using an untested compiler.")
endif()

set(CMAKE_CXX_STANDARD_REQUIRED ON)

if( WITH_OPENMP )
    cmessage(STATUS "Compiling with OpenMP")
    include(FindOpenMP)
    if(OPENMP_FOUND)
        set(CMAKE_CXX_FLAGS "${CMAKE_CXX_FLAGS} ${OpenMP_CXX_FLAGS}")
        cmessage(STATUS "OpenMP include directory: ${OpenMP_CXX_INCLUDE_DIR}")
        cmessage(STATUS "OpenMP libs: ${OpenMP_CXX_LIB_NAMES}")
    else()
        cmessage(ERROR "OpenMP not found.")
    endif()
else()
    cmessage(STATUS "Compiling without OpenMP, enable with \"-D WITH_OPENMP\"")
endif()

if(CXX_MARCH_FLAG)
    set(CMAKE_CXX_FLAGS_RELEASE "${CMAKE_CXX_FLAGS_RELEASE} -march=native")
endif()

if(CXX_WARNINGS)
  cmessage(STATUS "Enable CXX warnings")
  add_compile_options(-Wall)
  add_compile_options(-Wno-unused-variable)
  add_compile_options(-Wno-sign-compare)
  add_compile_options(-Wno-unused-function)
  # add_compile_options(-Wformat=0)
  # add_compile_options(-Wno-reorder)
endif()

if(NOT COLOR_OUTPUT)
  add_definitions(-D NOCOLOR)
endif()

if(TTYCHECK)
  add_definitions(-D TTYCHECK)
endif()

set(CMAKE_CXX_FLAGS_DEBUG "${CMAKE_CXX_FLAGS_DEBUG} -Og")
set(CMAKE_CXX_FLAGS_RELEASE "${CMAKE_CXX_FLAGS_RELEASE} -fPIC -g")

cmessage (STATUS "C++ Compiler      : ${CMAKE_CXX_COMPILER_ID} ${CMAKE_CXX_COMPILER_VERSION}")
cmessage (STATUS "C++ Release flags : ${CMAKE_CXX_FLAGS_RELEASE}")
cmessage (STATUS "C++ Debug flags   : ${CMAKE_CXX_FLAGS_DEBUG}")

################################################################################
# CMake Generated
###############################################################################

configure_file( ${CMAKE_SOURCE_DIR}/cmake/versionConfig.h.in ${CMAKE_BINARY_DIR}/generated/versionConfig.h )
include_directories( ${CMAKE_BINARY_DIR}/generated/ )

################################################################################
#                            Specify Target Subdirs
################################################################################

set( MODULES
        Utils
        anaevents
        CacheManager
        FitParameters
        FitSamples
        ErrorPropagator
        Fitter
        DialDirectory
)

cmessage (STATUS "Configuring modules...")
foreach(mod ${MODULES})
    cmessage (STATUS "Adding cmake module: ${mod}")
    add_subdirectory( ${CMAKE_SOURCE_DIR}/src/${mod} )
endforeach()

add_subdirectory( ${CMAKE_SOURCE_DIR}/src/Applications )

configure_file(cmake/build_setup.sh.in
  "${PROJECT_BINARY_DIR}${CMAKE_FILES_DIRECTORY}/setup.sh" @ONLY)
install(FILES "${PROJECT_BINARY_DIR}${CMAKE_FILES_DIRECTORY}/setup.sh"
  DESTINATION ${CMAKE_INSTALL_PREFIX})

cmessage( STATUS "Tagged Version ${gundam_VERSION_STRING}" )<|MERGE_RESOLUTION|>--- conflicted
+++ resolved
@@ -102,11 +102,7 @@
     execute_process (COMMAND root-config --has-minuit2
       OUTPUT_VARIABLE ROOT_minuit2_FOUND
       OUTPUT_STRIP_TRAILING_WHITESPACE)
-<<<<<<< HEAD
   endif(NOT ROOT_minuit2_FOUND)
-=======
-  endif()
->>>>>>> 57c1c942
 else(ROOT_FOUND)
    cmessage(STATUS "Including local GENERATE_ROOT_DICTIONARY implementation.")
    include(${CMAKE_SOURCE_DIR}/cmake/GenROOTDictionary.cmake)
