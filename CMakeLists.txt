--- conflicted
+++ resolved
@@ -97,20 +97,13 @@
 if(ROOT_FOUND)
   cmessage(STATUS "[ROOT]: ROOT found")
   include(${ROOT_USE_FILE})
-<<<<<<< HEAD
-=======
   cmessage(STATUS "[ROOT]: ROOT package found ${ROOT_LIBRARIES}")
-  # Minuit2 check
-  execute_process (COMMAND root-config --has-minuit2
-          OUTPUT_VARIABLE ROOT_HAS_MINUIT2
-          )
-  if (ROOT_HAS_MINUIT2 MATCHES yes)
-      cmessage(STATUS "[ROOT]: has minuit2: ${ROOT_HAS_MINUIT2}")
-  else(ROOT_HAS_MINUIT2 MATCHES yes)
-      cmessage(STATUS "[ROOT]: has minuit2: ${ROOT_HAS_MINUIT2}")
-      cmessage(FATAL_ERROR "ROOT doesn't have minuit2. Use -Dminuit2=1 to rebuild ROOT.")
-  endif(ROOT_HAS_MINUIT2 MATCHES yes)
->>>>>>> be0412dd
+  if (NOT ROOT_minuit2_FOUND)
+    # Minuit2 wasn't found, but make really sure before giving up.
+    execute_process (COMMAND root-config --has-minuit2
+      OUTPUT_VARIABLE ROOT_minuit2_FOUND
+      OUTPUT_STRIP_TRAILING_WHITESPACE)
+  endif(NOT ROOT_minuit2_found)
 else(ROOT_FOUND)
    cmessage(STATUS "Including local GENERATE_ROOT_DICTIONARY implementation.")
    include(${CMAKE_SOURCE_DIR}/cmake/GenROOTDictionary.cmake)
@@ -138,6 +131,7 @@
 endif(ROOT_FOUND)
 
 if (NOT ROOT_minuit2_FOUND)
+  cmessage(STATUS "[ROOT]:Rebuild root using -Dminuit2=on in the cmake command")
   cmessage(FATAL_ERROR "[ROOT]: minuit2 is required")
 endif(NOT ROOT_minuit2_FOUND)
 
